--- conflicted
+++ resolved
@@ -1,11 +1,7 @@
 {
   "name": "typeorm",
   "private": true,
-<<<<<<< HEAD
-  "version": "0.0.2-alpha.28",
-=======
   "version": "0.0.2-alpha.31",
->>>>>>> 827de766
   "description": "Data-mapper ORM for Typescript",
   "license": "Apache-2.0",
   "readmeFilename": "README.md",
