{
  "name": "typeorm",
  "private": true,
<<<<<<< HEAD
  "version": "0.3.0-alpha.22",
=======
  "version": "0.2.15",
>>>>>>> 32671456
  "description": "Data-Mapper ORM for TypeScript, ES7, ES6, ES5. Supports MySQL, PostgreSQL, MariaDB, SQLite, MS SQL Server, Oracle, MongoDB databases.",
  "license": "MIT",
  "readmeFilename": "README.md",
  "author": {
    "name": "Umed Khudoiberdiev",
    "email": "pleerock.me@gmail.com"
  },
  "main": "./index.js",
  "browser": {
    "./browser/driver/postgres/PostgresDriver.js": "./browser/platform/BrowserDisabledDriversDummy.js",
    "./browser/driver/oracle/OracleDriver.ts": "./browser/platform/BrowserDisabledDriversDummy.js",
    "./browser/driver/mysql/MysqlDriver.js": "./browser/platform/BrowserDisabledDriversDummy.js",
    "./browser/driver/sqlserver/SqlServerDriver.ts": "./browser/platform/BrowserDisabledDriversDummy.js",
    "./browser/driver/mongodb/MongoDriver.js": "./browser/platform/BrowserDisabledDriversDummy.js",
    "./browser/driver/mongodb/MongoQueryRunner.js": "./browser/platform/BrowserDisabledDriversDummy.js",
    "./browser/entity-manager/MongoEntityManager.js": "./browser/platform/BrowserDisabledDriversDummy.js",
    "./browser/repository/MongoRepository.js": "./browser/platform/BrowserDisabledDriversDummy.js",
    "./index.js": "./browser/index.js"
  },
  "repository": {
    "type": "git",
    "url": "https://github.com/typeorm/typeorm.git"
  },
  "bugs": {
    "url": "https://github.com/typeorm/typeorm/issues"
  },
  "tags": [
    "orm",
    "typescript",
    "typescript-orm",
    "mysql",
    "mysql-orm",
    "postgresql",
    "postgresql-orm",
    "mariadb",
    "mariadb-orm",
    "sqlite",
    "sqlite-orm",
    "sql-server",
    "sql-server-orm",
    "oracle",
    "oracle-orm"
  ],
  "devDependencies": {
    "@types/chai": "^4.1.2",
    "@types/chai-as-promised": "7.1.0",
    "@types/debug": "4.1.2",
    "@types/mocha": "^5.2.6",
    "@types/node": "^9.6.0",
    "@types/rimraf": "^2.0.2",
    "@types/sinon": "^7.0.8",
    "@types/source-map-support": "^0.4.2",
    "@types/yargs": "^12.0.9",
    "chai": "^4.2.0",
    "chai-as-promised": "^7.1.1",
    "del": "^3.0.0",
    "gulp": "^4.0.0",
    "gulp-istanbul": "^1.1.3",
    "gulp-mocha": "^6.0.0",
    "gulp-rename": "^1.2.2",
    "gulp-replace": "^1.0.0",
    "gulp-shell": "^0.6.5",
    "gulp-sourcemaps": "^2.6.5",
    "gulp-tslint": "^8.1.4",
    "gulp-typescript": "^5.0.0",
    "gulpclass": "^0.2.0",
    "husky": "^1.3.1",
    "lint-staged": "^8.1.4",
    "mocha": "^6.0.2",
    "mongodb": "^3.1.13",
    "mssql": "^4.3.2",
    "mysql": "^2.15.0",
    "mysql2": "^1.6.5",
    "pg": "^7.8.1",
    "redis": "^2.8.0",
    "remap-istanbul": "^0.13.0",
    "rimraf": "^2.6.3",
    "sinon": "^7.2.5",
    "sinon-chai": "^3.3.0",
    "source-map-support": "^0.5.10",
    "sql.js": "^0.5.0",
    "sqlite3": "^4.0.6",
    "ts-node": "^8.0.2",
    "tslint": "^5.13.1",
    "typescript": "^3.3.3333"
  },
  "dependencies": {
    "@types/zen-observable": "^0.8.0",
    "app-root-path": "^2.0.1",
    "buffer": "^5.1.0",
    "chalk": "^2.4.2",
    "cli-highlight": "^2.0.0",
    "debug": "^4.1.1",
    "dotenv": "^6.2.0",
    "glob": "^7.1.2",
    "js-yaml": "^3.12.2",
    "mkdirp": "^0.5.1",
    "reflect-metadata": "^0.1.13",
    "tslib": "^1.9.0",
    "xml2js": "^0.4.17",
    "yargonaut": "^1.1.2",
<<<<<<< HEAD
    "yargs": "^11.1.0",
    "zen-observable": "^0.8.9"
=======
    "yargs": "^13.2.1"
>>>>>>> 32671456
  },
  "lint-staged": {
    "*.ts": [
      "tslint --fix",
      "git add"
    ]
  },
  "scripts": {
    "test-ci": "gulp ci-tests",
<<<<<<< HEAD
    "test": "tsc && mocha --file ./build/compiled/test/utils/test-setup.js --bail --recursive --timeout 30000  ./build/compiled/test",
    "test-no-compile": "mocha --file ./build/compiled/test/utils/test-setup.js --bail --recursive --timeout 30000  ./build/compiled/test",
    "compile": "tsc",
    "package": "gulp package"
=======
    "test": "rimraf ./build && tsc && mocha --file ./build/compiled/test/utils/test-setup.js --bail --recursive --timeout 60000 ./build/compiled/test",
    "test-fast": "mocha --file ./build/compiled/test/utils/test-setup.js --bail --recursive --timeout 60000 ./build/compiled/test",
    "compile": "rimraf ./build && tsc",
    "package": "gulp package",
    "lint": "tslint -p ."
>>>>>>> 32671456
  },
  "bin": {
    "typeorm": "./cli.js"
  },
  "collective": {
    "type": "opencollective",
    "url": "https://opencollective.com/typeorm",
    "logo": "https://opencollective.com/opencollective/logo.txt"
  }
}<|MERGE_RESOLUTION|>--- conflicted
+++ resolved
@@ -1,11 +1,7 @@
 {
   "name": "typeorm",
   "private": true,
-<<<<<<< HEAD
   "version": "0.3.0-alpha.22",
-=======
-  "version": "0.2.15",
->>>>>>> 32671456
   "description": "Data-Mapper ORM for TypeScript, ES7, ES6, ES5. Supports MySQL, PostgreSQL, MariaDB, SQLite, MS SQL Server, Oracle, MongoDB databases.",
   "license": "MIT",
   "readmeFilename": "README.md",
@@ -107,12 +103,8 @@
     "tslib": "^1.9.0",
     "xml2js": "^0.4.17",
     "yargonaut": "^1.1.2",
-<<<<<<< HEAD
-    "yargs": "^11.1.0",
+    "yargs": "^13.2.1",
     "zen-observable": "^0.8.9"
-=======
-    "yargs": "^13.2.1"
->>>>>>> 32671456
   },
   "lint-staged": {
     "*.ts": [
@@ -122,18 +114,11 @@
   },
   "scripts": {
     "test-ci": "gulp ci-tests",
-<<<<<<< HEAD
-    "test": "tsc && mocha --file ./build/compiled/test/utils/test-setup.js --bail --recursive --timeout 30000  ./build/compiled/test",
-    "test-no-compile": "mocha --file ./build/compiled/test/utils/test-setup.js --bail --recursive --timeout 30000  ./build/compiled/test",
-    "compile": "tsc",
-    "package": "gulp package"
-=======
     "test": "rimraf ./build && tsc && mocha --file ./build/compiled/test/utils/test-setup.js --bail --recursive --timeout 60000 ./build/compiled/test",
     "test-fast": "mocha --file ./build/compiled/test/utils/test-setup.js --bail --recursive --timeout 60000 ./build/compiled/test",
     "compile": "rimraf ./build && tsc",
     "package": "gulp package",
     "lint": "tslint -p ."
->>>>>>> 32671456
   },
   "bin": {
     "typeorm": "./cli.js"
