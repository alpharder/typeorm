import {Subject} from "./Subject";
import {DateUtils} from "../util/DateUtils";
import {ObjectLiteral} from "../common/ObjectLiteral";
import {EntityMetadata} from "../metadata/EntityMetadata";
import {OrmUtils} from "../util/OrmUtils";

/**
 * Finds what columns are changed in the subject entities.
 */
export class SubjectChangedColumnsComputer {

    // -------------------------------------------------------------------------
    // Public Methods
    // -------------------------------------------------------------------------

    /**
     * Finds what columns are changed in the subject entities.
     */
    compute(subjects: Subject[]) {
        subjects.forEach(subject => {
            this.computeDiffColumns(subject);
            this.computeDiffRelationalColumns(subjects, subject);
        });
    }

    // -------------------------------------------------------------------------
    // Protected Methods
    // -------------------------------------------------------------------------

    /**
     * Differentiate columns from the updated entity and entity stored in the database.
     */
    protected computeDiffColumns(subject: Subject): void {

        // if there is no persisted entity then nothing to compute changed in it
        if (!subject.entity)
            return;

        subject.metadata.columns.forEach(column => {

            // ignore special columns
            if (column.isVirtual ||
                column.isDiscriminator ||
                column.isUpdateDate ||
                column.isVersion ||
                column.isCreateDate)
                return;

            const changeMap = subject.changeMaps.find(changeMap => changeMap.column === column);
            if (changeMap) {
                subject.changeMaps.splice(subject.changeMaps.indexOf(changeMap), 1);
            }

            // get user provided value - column value from the user provided persisted entity
            const entityValue = column.getEntityValue(subject.entity!);

            // we don't perform operation over undefined properties (but we DO need null properties!)
            if (entityValue === undefined)
                return;

            // if there is no database entity then all columns are treated as new, e.g. changed
            if (subject.databaseEntity) {

                // get database value of the column
                let databaseValue = column.getEntityValue(subject.databaseEntity);

                // filter out "relational columns" only in the case if there is a relation object in entity
                if (column.relationMetadata) {
                    const value = column.relationMetadata.getEntityValue(subject.entity!);
                    if (value !== null && value !== undefined)
                        return;
                }
                let normalizedValue = entityValue;
                // normalize special values to make proper comparision
                if (entityValue !== null) {
<<<<<<< HEAD
                    if (column.type === "date") {
                        normalizedValue = DateUtils.mixedDateToDateString(entityValue);

                    } else if (column.type === "time") {
                        normalizedValue = DateUtils.mixedDateToTimeString(entityValue);

                    } else if (column.type === "datetime" || column.type === Date) {
                        normalizedValue = DateUtils.mixedDateToUtcDatetimeString(entityValue);
                        databaseValue = DateUtils.mixedDateToUtcDatetimeString(databaseValue);

                    } else if (column.type === "json" || column.type === "jsonb" || column.type === "simple-json") {
                        // JSON.stringify doesn't work because postgresql sorts jsonb before save.
                        // If you try to save json '[{"messages": "", "attribute Key": "", "level":""}] ' as jsonb,
                        // then postgresql will save it as '[{"level": "", "message":"", "attributeKey": ""}]'
                        if (OrmUtils.deepCompare(entityValue, databaseValue)) return;

                    } else if (column.type === "simple-array") {
                        normalizedValue = DateUtils.simpleArrayToString(entityValue);
                        databaseValue = DateUtils.simpleArrayToString(databaseValue);
                    } else if (column.type === "simple-enum") {
                        normalizedValue = DateUtils.simpleEnumToString(entityValue);
                        databaseValue = DateUtils.simpleEnumToString(databaseValue);
=======
                    switch (column.type) {
                        case "date":
                            normalizedValue = DateUtils.mixedDateToDateString(entityValue);
                            break;

                        case "time":
                        case "time with time zone":
                        case "time without time zone":
                        case "timetz":
                            normalizedValue = DateUtils.mixedDateToTimeString(entityValue);
                            break;

                        case "datetime":
                        case "datetime2":
                        case Date:
                        case "timestamp":
                        case "timestamp without time zone":
                        case "timestamp with time zone":
                        case "timestamp with local time zone":
                        case "timestamptz":
                            normalizedValue = DateUtils.mixedDateToUtcDatetimeString(entityValue);
                            databaseValue = DateUtils.mixedDateToUtcDatetimeString(databaseValue);
                            break;

                        case "json":
                        case "jsonb":
                            // JSON.stringify doesn't work because postgresql sorts jsonb before save.
                            // If you try to save json '[{"messages": "", "attribute Key": "", "level":""}] ' as jsonb,
                            // then postgresql will save it as '[{"level": "", "message":"", "attributeKey": ""}]'
                            if (OrmUtils.deepCompare(entityValue, databaseValue)) return;
                            break;

                        case "simple-array":
                            normalizedValue = DateUtils.simpleArrayToString(entityValue);
                            databaseValue = DateUtils.simpleArrayToString(databaseValue);
                            break;
                        case "simple-enum":
                            normalizedValue = DateUtils.simpleEnumToString(entityValue);
                            databaseValue = DateUtils.simpleEnumToString(databaseValue);
                            break;
                        case "simple-json":
                            normalizedValue = DateUtils.simpleJsonToString(entityValue);
                            databaseValue = DateUtils.simpleJsonToString(databaseValue);
                            break;
>>>>>>> 0419d771
                    }
                }

                // if value is not changed - then do nothing
                if (normalizedValue === databaseValue)
                    return;
            }
            subject.diffColumns.push(column);
            subject.changeMaps.push({
                column: column,
                value: entityValue
            });
        });
    }

    /**
     * Difference columns of the owning one-to-one and many-to-one columns.
     */
    protected computeDiffRelationalColumns(allSubjects: Subject[], subject: Subject): void {

        // if there is no persisted entity then nothing to compute changed in it
        if (!subject.entity)
            return;

        subject.metadata.relationsWithJoinColumns.forEach(relation => {

            // get the related entity from the persisted entity
            let relatedEntity = relation.getEntityValue(subject.entity!);

            // we don't perform operation over undefined properties (but we DO need null properties!)
            if (relatedEntity === undefined)
                return;

            // if there is no database entity then all relational columns are treated as new, e.g. changed
            if (subject.databaseEntity) {

                // here we cover two scenarios:
                // 1. related entity can be another entity which is natural way
                // 2. related entity can be just an entity id
                // if relation entity is just a relation id set (for example post.tag = 1)
                // then we create an id map from it to make a proper comparision
                let relatedEntityRelationIdMap: ObjectLiteral = relatedEntity;
                if (relatedEntityRelationIdMap !== null && relatedEntityRelationIdMap instanceof Object)
                    relatedEntityRelationIdMap = relation.getRelationIdMap(relatedEntityRelationIdMap)!;

                // get database related entity. Since loadRelationIds are used on databaseEntity
                // related entity will contain only its relation ids
                const databaseRelatedEntityRelationIdMap = relation.getEntityValue(subject.databaseEntity);

                // if relation ids are equal then we don't need to update anything
                const areRelatedIdsEqual = EntityMetadata.compareIds(relatedEntityRelationIdMap, databaseRelatedEntityRelationIdMap);
                if (areRelatedIdsEqual) {
                    return;
                } else {
                    subject.diffRelations.push(relation);
                }
            }

            // if there is an inserted subject for the related entity of the persisted entity then use it as related entity
            // this code is used for related entities without ids to be properly inserted (and then updated if needed)
            const valueSubject = allSubjects.find(subject => subject.mustBeInserted && subject.entity === relatedEntity);
            if (valueSubject)
                relatedEntity = valueSubject;

            // find if there is already a relation to be changed
            const changeMap = subject.changeMaps.find(changeMap => changeMap.relation === relation);
            if (changeMap) { // and update its value if it was found
                changeMap.value = relatedEntity;

            } else { // if it wasn't found add a new relation for change
                subject.changeMaps.push({
                    relation: relation,
                    value: relatedEntity
                });
            }
        });
    }

}<|MERGE_RESOLUTION|>--- conflicted
+++ resolved
@@ -73,30 +73,6 @@
                 let normalizedValue = entityValue;
                 // normalize special values to make proper comparision
                 if (entityValue !== null) {
-<<<<<<< HEAD
-                    if (column.type === "date") {
-                        normalizedValue = DateUtils.mixedDateToDateString(entityValue);
-
-                    } else if (column.type === "time") {
-                        normalizedValue = DateUtils.mixedDateToTimeString(entityValue);
-
-                    } else if (column.type === "datetime" || column.type === Date) {
-                        normalizedValue = DateUtils.mixedDateToUtcDatetimeString(entityValue);
-                        databaseValue = DateUtils.mixedDateToUtcDatetimeString(databaseValue);
-
-                    } else if (column.type === "json" || column.type === "jsonb" || column.type === "simple-json") {
-                        // JSON.stringify doesn't work because postgresql sorts jsonb before save.
-                        // If you try to save json '[{"messages": "", "attribute Key": "", "level":""}] ' as jsonb,
-                        // then postgresql will save it as '[{"level": "", "message":"", "attributeKey": ""}]'
-                        if (OrmUtils.deepCompare(entityValue, databaseValue)) return;
-
-                    } else if (column.type === "simple-array") {
-                        normalizedValue = DateUtils.simpleArrayToString(entityValue);
-                        databaseValue = DateUtils.simpleArrayToString(databaseValue);
-                    } else if (column.type === "simple-enum") {
-                        normalizedValue = DateUtils.simpleEnumToString(entityValue);
-                        databaseValue = DateUtils.simpleEnumToString(databaseValue);
-=======
                     switch (column.type) {
                         case "date":
                             normalizedValue = DateUtils.mixedDateToDateString(entityValue);
@@ -123,6 +99,7 @@
 
                         case "json":
                         case "jsonb":
+                        case "simple-json":
                             // JSON.stringify doesn't work because postgresql sorts jsonb before save.
                             // If you try to save json '[{"messages": "", "attribute Key": "", "level":""}] ' as jsonb,
                             // then postgresql will save it as '[{"level": "", "message":"", "attributeKey": ""}]'
@@ -141,7 +118,6 @@
                             normalizedValue = DateUtils.simpleJsonToString(entityValue);
                             databaseValue = DateUtils.simpleJsonToString(databaseValue);
                             break;
->>>>>>> 0419d771
                     }
                 }
 
