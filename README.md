--- conflicted
+++ resolved
@@ -1,1297 +1,1290 @@
-<div align="center">
-  <a href="https://typeorm.io/">
-    <img src="https://github.com/typeorm/typeorm/raw/master/resources/logo_big.png" width="492" height="228">
-  </a>
-  <br>
-  <br>
-	<a href="https://travis-ci.org/typeorm/typeorm">
-		<img src="https://travis-ci.org/typeorm/typeorm.svg?branch=master">
-	</a>
-	<a href="https://badge.fury.io/js/typeorm">
-		<img src="https://badge.fury.io/js/typeorm.svg">
-	</a>
-	<a href="https://david-dm.org/typeorm/typeorm">
-		<img src="https://david-dm.org/typeorm/typeorm.svg">
-	</a>
-	<a href="https://gitter.im/typeorm/typeorm?utm_source=badge&utm_medium=badge&utm_campaign=pr-badge&utm_content=badge">
-		<img src="https://badges.gitter.im/typeorm/typeorm.svg">
-	</a>
-  <br>
-  <br>
-</div>
-
-TypeORM is an [ORM](https://en.wikipedia.org/wiki/Object-relational_mapping) 
-that can run in NodeJS, Browser, Cordova, PhoneGap and Ionic platforms 
-and can be used with TypeScript and JavaScript (ES5, ES6, ES7).
-Its goal is to always support the latest JavaScript features and provide additional features
-that help you to develop any kind of application that uses databases - from
-small applications with a few tables to large scale enterprise applications
-with multiple databases.
-
-TypeORM supports both Active Record and Data Mapper patterns, 
-unlike all other JavaScript ORMs currently in existance, 
-which means you can write high quality, loosely coupled, scalable,
-maintainable applications the most productive way.
-
-TypeORM is highly influenced by other ORMs, such as [Hibernate](http://hibernate.org/orm/),
- [Doctrine](http://www.doctrine-project.org/) and [Entity Framework](https://www.asp.net/entity-framework).
-
-Some TypeORM features:
-
-* supports both DataMapper and ActiveRecord (your choice)
-* entities and columns
-* database-specific column types
-* entity manager
-* repositories and custom repositories
-* clean object relational model
-* associations (relations)
-* eager and lazy relations
-* uni-directional, bi-directional and self-referenced relations
-* supports multiple inheritance patterns
-* cascades
-* indices
-* transactions
-* migrations and automatic migrations generation
-* connection pooling
-* replication
-* using multiple database connections
-* working with multiple databases types
-* cross-database and cross-schema queries
-* elegant-syntax, flexible and powerful QueryBuilder
-* left and inner joins
-* proper pagination for queries using joins
-* query caching
-* streaming raw results
-* logging
-* listeners and subscribers (hooks)
-* supports closure table pattern
-* schema declaration in models or separate configuration files
-* connection configuration in json / xml / yml / env formats
-* supports MySQL / MariaDB / Postgres / SQLite / Microsoft SQL Server / Oracle / WebSQL / sql.js
-* supports MongoDB NoSQL database
-* works in NodeJS / Browser / Ionic / Cordova / Electron platforms
-* TypeScript and JavaScript support
-* produced code is performant, flexible, clean and maintainable
-* follows all possible best practices
-* CLI
-
-And more...
-
-With TypeORM your models look like this:
-
-```typescript
-import {Entity, PrimaryGeneratedColumn, Column} from "typeorm";
-
-@Entity()
-export class User {
-
-    @PrimaryGeneratedColumn()
-    id: number;
-
-    @Column()
-    firstName: string;
-
-    @Column()
-    lastName: string;
-
-    @Column()
-    age: number;
-
-}
-```
-
-And your domain logic looks like this:
-
-```typescript
-const user = new User();
-user.firstName = "Timber";
-user.lastName = "Saw";
-user.age = 25;
-await repository.save(user);
-
-const allUsers = await repository.find();
-const firstUser = await repository.findOne(1); // find by id
-const timber = await repository.findOne({ firstName: "Timber", lastName: "Saw" });
-
-await repository.remove(timber);
-```
-
-Alternatively, if you prefer to use the `ActiveRecord` implementation, you can use it as well:
-
-```typescript
-import {Entity, PrimaryGeneratedColumn, Column, BaseEntity} from "typeorm";
-
-@Entity()
-export class User extends BaseEntity {
-
-    @PrimaryGeneratedColumn()
-    id: number;
-
-    @Column()
-    firstName: string;
-
-    @Column()
-    lastName: string;
-
-    @Column()
-    age: number;
-
-}
-```
-
-And your domain logic will look this way:
-
-```typescript
-const user = new User();
-user.firstName = "Timber";
-user.lastName = "Saw";
-user.age = 25;
-await user.save();
-
-const allUsers = await User.find();
-const firstUser = await User.findOne(1);
-const timber = await User.findOne({ firstName: "Timber", lastName: "Saw" });
-
-await timber.remove();
-```
-
-## Installation
-
-
-1. Install the npm package:
-
-    `npm install typeorm --save`
-
-2. You need to install `reflect-metadata` shim:
-
-    `npm install reflect-metadata --save`
-
-    and import it somewhere in the global place of your app (for example in `app.ts`):
-
-    `import "reflect-metadata";`
-
-3. You may need to install node typings:
-
-    `npm install @types/node --save`
-
-4. Install a database driver:
-
-    * for **MySQL** or **MariaDB**
-    
-        `npm install mysql --save` (you can install `mysql2` instead as well)
-    
-    * for **PostgreSQL**
-    
-        `npm install pg --save`
-    
-    * for **SQLite**
-    
-        `npm install sqlite3 --save`
-    
-    * for **Microsoft SQL Server**
-    
-        `npm install mssql --save`
-
-    * for **sql.js**
-    
-        `npm install sql.js --save`
-    
-    * for **Oracle** (experimental)
-    
-        `npm install oracledb --save`
-    
-    Install only *one* of them, depending on which database you use.
-    
-    To make the Oracle driver work, you need to follow the installation instructions from 
-    [their](https://github.com/oracle/node-oracledb) site.
-    Oracle support is experimental at the moment and isn't bug-free.
-    Expect to see more stable Oracle support in the near future.
-
-##### TypeScript configuration
-
-Also, make sure you are using TypeScript compiler version **2.3** or greater, 
-and you have enabled the following settings in `tsconfig.json`:
-
-```json
-"emitDecoratorMetadata": true,
-"experimentalDecorators": true,
-```
-
-You may also need to enable `es6` in the `lib` section of compiler options, or install `es6-shim` from `@types`.
-
-## Quick Start
-
-The quickest way to get started with TypeORM is to use its CLI commands to generate a starter project.
-Quick start works only if you are using TypeORM in a NodeJS application. 
-If you are using other platforms, proceed to the [step-by-step guide](#step-by-step-guide).
-
-First, install TypeORM globally:
-
-```
-npm install typeorm -g
-```
-
-Then go to the directory where you want to create a new project and run the command:
-
-```
-typeorm init --name MyProject --database mysql
-```
-
-Where `name` is the name of your project and `database` is the database you'll use.
-Database can be one of the following values: `mysql`, `mariadb`, `postgres`, `sqlite`, `mssql`, `oracle`,
-`websql`, `mongodb`.
-
-This command will generate a new project in the `MyProject` directory with the following files:
-
-```
-MyProject
-├── src              // place of your TypeScript code
-│   ├── entity       // place where your entities (database models) are stored
-│   │   └── User.ts  // sample entity
-│   ├── migration    // place where your migrations are stored
-│   └── index.ts     // start point of your application
-├── .gitignore       // standard gitignore file
-├── ormconfig.json   // ORM and database connection configuration
-├── package.json     // node module dependencies
-├── README.md        // simple readme file
-└── tsconfig.json    // TypeScript compiler options
-```
-
-> You can also run `typeorm init` on an existing node project, but be careful - it may override some files you already have.
-
-The next step is to install new project dependencies:
-
-```
-cd MyProject
-npm install
-```
-
-While installation is in progress, edit the `ormconfig.json` file and put your own database connection configuration options in there:
-
-```json
-{
-   "type": "mysql",
-   "host": "localhost",
-   "port": 3306,
-   "username": "test",
-   "password": "test",
-   "database": "test",
-   "synchronize": true,
-   "logging": false,
-   "entities": [
-      "src/entity/**/*.ts"
-   ],
-   "migrations": [
-      "src/migration/**/*.ts"
-   ],
-   "subscribers": [
-      "src/subscriber/**/*.ts"
-   ]
-}
-```
-
-Particularly, most of the time you'll only need to configure 
-`host`, `username`, `password`, `database` and maybe `port` options.
-
-Once you finish with configuration and all node modules are installed, you can run your application:
-
-```
-npm start
-```
-
-That's it, your application should successfully run and insert a new user into the database.
-You can continue to work with this project and integrate other modules you need and start 
-creating more entities. 
-
-> You can generate an even more advanced project with express installed by running
-`typeorm init --name MyProject --database mysql --express` command.
-
-## Step-by-Step Guide
-
-What are you expecting from ORM?
-First of all, you are expecting it will create database tables for you
-and find / insert / update / delete your data without the pain of
-having to write lots of hardly maintainable SQL queries.
-This guide will show you how to setup TypeORM from scratch and make it do what you are expecting from an ORM.
-
-### Create a model
-
-<<<<<<< HEAD
-Working with database starts from creating tables.
-How do you tell TypeORM to create a database table?
-Answer is - through the models.
-Your models in your app - are your database tables.
-=======
-Working with a database starts from creating tables. 
-How do you tell TypeORM to create a database table?
-The answer is - through the models. 
-Your models in your app are your database tables.
->>>>>>> d2701f19
-
-For example, you have a `Photo` model:
-
-```typescript
-export class Photo {
-    id: number;
-    name: string;
-    description: string;
-    filename: string;
-    views: number;
-}
-```
-
-And you want to store photos in your database.
-To store things in the database, first you need a database table,
-and database tables are created from your models.
-Not all models, but only those you define as *entities*.
-        
-### Create an entity
-
-*Entity* is your model decorated by an `@Entity` decorator.
-A database table will be created for such models.
-You work with entities everywhere with TypeORM.
-You can load/insert/update/remove and perform other operations with them.
-
-Let's make our `Photo` model as an entity:
-
-```typescript
-import {Entity} from "typeorm";
-
-@Entity()
-export class Photo {
-    id: number;
-    name: string;
-    description: string;
-    filename: string;
-    views: number;
-    isPublished: boolean;
-}
-```
-
-Now, a database table will be created for the `Photo` entity and we'll be able to work with it anywhere in our app.
-We have created a database table, however what table can exist without columns?
-Let's create a few columns in our database table.
-        
-### Adding table columns
-
-To add database columns, you simply need to decorate an entity's properties you want to make into a column
-with a `@Column` decorator.
-
-```typescript
-import {Entity, Column} from "typeorm";
-
-@Entity()
-export class Photo {
-
-    @Column()
-    id: number;
-
-    @Column()
-    name: string;
-
-    @Column()
-    description: string;
-
-    @Column()
-    filename: string;
-
-    @Column()
-    views: number;
-
-    @Column()
-    isPublished: boolean;
-}
-```
-
-Now `id`, `name`, `description`, `filename`, `views` and `isPublished` columns will be added to the `photo` table.
-Column types in the database are inferred from the property types you used, e.g.
-`number` will be converted into `integer`, `string` into `varchar`, `boolean` into `bool`, etc.
-But you can use any column type your database supports by implicitly specifying a column type into the `@Column` decorator.
-
-We generated a database table with columns, but there is one thing left.
-Each database table must have a column with a primary key.
-
-### Creating a primary column
-
-Each entity **must** have at least one primary key column.
-This is a requirement and you can't avoid it.
-To make a column a primary key, you need to use `@PrimaryColumn` decorator.
-
-```typescript
-import {Entity, Column, PrimaryColumn} from "typeorm";
-
-@Entity()
-export class Photo {
-
-    @PrimaryColumn()
-    id: number;
-
-    @Column()
-    name: string;
-
-    @Column()
-    description: string;
-
-    @Column()
-    filename: string;
-
-    @Column()
-    views: number;
-
-    @Column()
-    isPublished: boolean;
-}
-```
-   
-### Creating an auto generated column
-
-Now, let's say you want your id column to be auto-generated (this is known as auto-increment / sequence / serial / generated identity column).
-To do that, you need to change the `@PrimaryColumn` decorator to a `@PrimaryGeneratedColumn` decorator:
-
-```typescript
-import {Entity, Column, PrimaryGeneratedColumn} from "typeorm";
-
-@Entity()
-export class Photo {
-
-    @PrimaryGeneratedColumn()
-    id: number;
-
-    @Column()
-    name: string;
-
-    @Column()
-    description: string;
-
-    @Column()
-    filename: string;
-
-    @Column()
-    views: number;
-
-    @Column()
-    isPublished: boolean;
-}
-```
-
-### Column data types
-
-Next, let's fix our data types. By default, string is mapped to a varchar(255)-like type (depending on the database type). 
-Number is mapped to a integer-like type (depending on the database type). 
-We don't want all our columns to be limited varchars or integers. 
-Let's setup correct data types:
-
-```typescript
-import {Entity, Column, PrimaryGeneratedColumn} from "typeorm";
-
-@Entity()
-export class Photo {
-
-    @PrimaryGeneratedColumn()
-    id: number;
-
-    @Column({
-        length: 100
-    })
-    name: string;
-
-    @Column("text")
-    description: string;
-
-    @Column()
-    filename: string;
-
-    @Column("double")
-    views: number;
-
-    @Column()
-    isPublished: boolean;
-}
-```
-
-Column types are database-specific.
-You can set any column type your database supports.
-More information on supported column types can be found [here](./docs/entities.md#column-types).
-
-### Creating a connection to the database
-
-Now, when our entity is created, let's create an `index.ts` (or `app.ts` whatever you call it) file and set up our connection there:
-
-```typescript
-import "reflect-metadata";
-import {createConnection} from "typeorm";
-import {Photo} from "./entity/Photo";
-
-createConnection({
-    type: "mysql",
-    host: "localhost",
-    port: 3306,
-    username: "root",
-    password: "admin",
-    database: "test",
-    entities: [
-        Photo
-    ],
-    synchronize: true,
-    logging: false
-}).then(connection => {
-    // here you can start to work with your entities
-}).catch(error => console.log(error));
-```
-
-We are using MySQL in this example, but you can use any other supported database. 
-To use another database, simply change the `type` in the options to the database type you are using: 
-mysql, mariadb, postgres, sqlite, mssql, oracle,
-websql, cordova or mongodb.
-Also make sure to use your own host, port, username, password and database settings.
-
-We added our Photo entity to the list of entities for this connection. 
-Each entity you are using in your connection must be listed there.
-
-Setting `synchronize` makes sure your entities will be synced with the database, every time you run the application.
-
-### Loading all entities from the directory
-
-Later, when we create more entities we need to add them to the entities in our configuration. 
-This is not very convenient, so instead we can set up the whole directory, from where all entities will be connected and used in our connection:
-
-```typescript
-import {createConnection} from "typeorm";
-
-createConnection({
-    type: "mysql",
-    host: "localhost",
-    port: 3306,
-    username: "root",
-    password: "admin",
-    database: "test",
-    entities: [
-        __dirname + "/entity/*.js"
-    ],
-    synchronize: true,
-}).then(connection => {
-    // here you can start to work with your entities
-}).catch(error => console.log(error));
-```
-
-But be careful with this approach.
-If you are using `ts-node` then you need to specify paths to `.ts` files instead.
-If you are using `outDir` then you'll need to specify paths to `.js` files inside outDir directory.
-If you are using `outDir` and when you remove or rename your entities make sure to clear `outDir` directory
-and re-compile your project again, because when you remove your source `.ts` files their compiled `.js` versions
-aren't removed from output directory and still are loaded by TypeORM because they present in outDir directory.
-
-### Running the application
-
-Now if you run your `index.ts`, a connection with database will be initialized and a database table for your photos will be created.
-
-
-```shell
-+-------------+--------------+----------------------------+
-|                         photo                           |
-+-------------+--------------+----------------------------+
-| id          | int(11)      | PRIMARY KEY AUTO_INCREMENT |
-| name        | varchar(500) |                            |
-| description | text         |                            |
-| filename    | varchar(255) |                            |
-| views       | int(11)      |                            |
-| isPublished | boolean      |                            |
-+-------------+--------------+----------------------------+
-```
-
-### Creating and inserting a photo into the database
-
-Now let's create a new photo to save it in the database:
-
-```typescript
-import {createConnection} from "typeorm";
-
-createConnection(/*...*/).then(connection => {
-
-    let photo = new Photo();
-    photo.name = "Me and Bears";
-    photo.description = "I am near polar bears";
-    photo.filename = "photo-with-bears.jpg";
-    photo.views = 1;
-    photo.isPublished = true;
-
-    return connection.manager
-            .save(photo)
-            .then(photo => {
-                console.log("Photo has been saved. Photo id is", photo.id);
-            });
-
-}).catch(error => console.log(error));
-```
-
-Once your entity is saved it will get a newly generated id.
-`save` method returns an instance of the same object you pass to it.
-It's not a new copy of the object, it modifies its "id" and returns it.
-  
-### Using async/await syntax
-
-Let's take advantage of the latest ES7 features and use async/await syntax instead:
-
-```typescript
-import {createConnection} from "typeorm";
-import {Photo} from "./entity/Photo";
-
-createConnection(/*...*/).then(async connection => {
-
-    let photo = new Photo();
-    photo.name = "Me and Bears";
-    photo.description = "I am near polar bears";
-    photo.filename = "photo-with-bears.jpg";
-    photo.views = 1;
-    photo.isPublished = true;
-
-    await connection.manager.save(photo);
-    console.log("Photo has been saved");
-
-}).catch(error => console.log(error));
-```
-
-### Using Entity Manager
-
-We just created a new photo and saved it in the database. 
-We used `EntityManager` to save it. 
-Using entity manager you can manipulate any entity in your app. 
-For example, let's load our saved entity:
-
-```typescript
-import {createConnection} from "typeorm";
-import {Photo} from "./entity/Photo";
-
-createConnection(/*...*/).then(async connection => {
-
-    /*...*/
-    let savedPhotos = await connection.manager.find(Photo);
-    console.log("All photos from the db: ", savedPhotos);
-
-}).catch(error => console.log(error));
-```
-   
-`savedPhotos` will be an array of Photo objects with the data loaded from the database.
-
-Learn more about EntityManager [here](./docs/working-with-entity-manager.md).
-
-### Using Repositories
-
-Now let's refactor our code and use `Repository` instead of `EntityManager`.
-Each entity has its own repository which handles all operations with its entity. 
-When you deal with entities a lot, Repositories are more convenient to use than EntityManagers:
-
-
-```typescript
-import {createConnection} from "typeorm";
-import {Photo} from "./entity/Photo";
-
-createConnection(/*...*/).then(async connection => {
-
-    let photo = new Photo();
-    photo.name = "Me and Bears";
-    photo.description = "I am near polar bears";
-    photo.filename = "photo-with-bears.jpg";
-    photo.views = 1;
-    photo.isPublished = true;
-
-    let photoRepository = connection.getRepository(Photo);
-
-    await photoRepository.save(photo);
-    console.log("Photo has been saved");
-
-    let savedPhotos = await photoRepository.find();
-    console.log("All photos from the db: ", savedPhotos);
-
-}).catch(error => console.log(error));
-```
-
-Learn more about Repository [here](./docs/working-with-repository.md).
- 
-### Loading from the database
-
-Let's try more load operations using the Repository:
-
-```typescript
-import {createConnection} from "typeorm";
-import {Photo} from "./entity/Photo";
-
-createConnection(/*...*/).then(async connection => {
-
-    /*...*/
-    let allPhotos = await photoRepository.find();
-    console.log("All photos from the db: ", allPhotos);
-
-    let firstPhoto = await photoRepository.findOne(1);
-    console.log("First photo from the db: ", firstPhoto);
-
-    let meAndBearsPhoto = await photoRepository.findOne({ name: "Me and Bears" });
-    console.log("Me and Bears photo from the db: ", meAndBearsPhoto);
-
-    let allViewedPhotos = await photoRepository.find({ views: 1 });
-    console.log("All viewed photos: ", allViewedPhotos);
-
-    let allPublishedPhotos = await photoRepository.find({ isPublished: true });
-    console.log("All published photos: ", allPublishedPhotos);
-
-    let [allPhotos, photosCount] = await photoRepository.findAndCount();
-    console.log("All photos: ", allPhotos);
-    console.log("Photos count: ", photosCount);
-
-}).catch(error => console.log(error));
-```
-
-### Updating in the database
-
-Now let's load a single photo from the database, update it and save it:
-
-```typescript
-import {createConnection} from "typeorm";
-import {Photo} from "./entity/Photo";
-
-createConnection(/*...*/).then(async connection => {
-
-    /*...*/
-    let photoToUpdate = await photoRepository.findOne(1);
-    photoToUpdate.name = "Me, my friends and polar bears";
-    await photoRepository.save(photoToUpdate);
-
-}).catch(error => console.log(error));
-```
-
-Now photo with `id = 1` will be updated in the database.
-
-### Removing from the database
-
-Now let's remove our photo from the database:
-
-```typescript
-import {createConnection} from "typeorm";
-import {Photo} from "./entity/Photo";
-
-createConnection(/*...*/).then(async connection => {
-
-    /*...*/
-    let photoToRemove = await photoRepository.findOne(1);
-    await photoRepository.remove(photoToRemove);
-
-}).catch(error => console.log(error));
-``` 
-
-Now photo with `id = 1` will be removed from the database.
-
-### Creating a one-to-one relation
-
-Let's create a one-to-one relation with another class. 
-Let's create a new class in `PhotoMetadata.ts`. This PhotoMetadata class is supposed to contain our photo's additional meta-information:
-
-```typescript
-import {Entity, Column, PrimaryGeneratedColumn, OneToOne, JoinColumn} from "typeorm";
-import {Photo} from "./Photo";
-
-@Entity()
-export class PhotoMetadata {
-
-    @PrimaryGeneratedColumn()
-    id: number;
-
-    @Column("int")
-    height: number;
-
-    @Column("int")
-    width: number;
-
-    @Column()
-    orientation: string;
-
-    @Column()
-    compressed: boolean;
-
-    @Column()
-    comment: string;
-
-    @OneToOne(type => Photo)
-    @JoinColumn()
-    photo: Photo;
-}
-```
-     
-Here, we are using a new decorator called `@OneToOne`. It allows us to create a one-to-one relationship between two entities.
-`type => Photo` is a function that returns the class of the entity with which we want to make our relationship.
-We are forced to use a function that returns a class, instead of using the class directly, because of the language specifics.
-We can also write it as `() => Photo`, but we use `type => Photo` as a convention to increase code readability.
-The type variable itself does not contain anything.
-
-We also add a `@JoinColumn` decorator, which indicates that this side of the relationship will own the relationship.
-Relations can be unidirectional or bidirectional. 
-Only one side of relational can be owning. 
-Using `@JoinColumn` decorator is required on the owner side of the relationship.
-
-If you run the app, you'll see a newly generated table, and it will contain a column with a foreign key for the photo relation:
-
-```shell
-+-------------+--------------+----------------------------+
-|                     photo_metadata                      |
-+-------------+--------------+----------------------------+
-| id          | int(11)      | PRIMARY KEY AUTO_INCREMENT |
-| height      | int(11)      |                            |
-| width       | int(11)      |                            |
-| comment     | varchar(255) |                            |
-| compressed  | boolean      |                            |
-| orientation | varchar(255) |                            |
-| photoId     | int(11)      | FOREIGN KEY                |
-+-------------+--------------+----------------------------+
-```
-
-### Save a one-to-one relation
-
-Now let's save a photo, its metadata and attach them to each other.
-
-```typescript
-import {createConnection} from "typeorm";
-import {Photo} from "./entity/Photo";
-import {PhotoMetadata} from "./entity/PhotoMetadata";
-
-createConnection(/*...*/).then(async connection => {
-
-    // create a photo
-    let photo = new Photo();
-    photo.name = "Me and Bears";
-    photo.description = "I am near polar bears";
-    photo.filename = "photo-with-bears.jpg";
-    photo.isPublished = true;
-
-    // create a photo metadata
-    let metadata = new PhotoMetadata();
-    metadata.height = 640;
-    metadata.width = 480;
-    metadata.compressed = true;
-    metadata.comment = "cybershoot";
-    metadata.orientation = "portait";
-    metadata.photo = photo; // this way we connect them
-
-    // get entity repositories
-    let photoRepository = connection.getRepository(Photo);
-    let metadataRepository = connection.getRepository(PhotoMetadata);
-
-    // first we should save a photo
-    await photoRepository.save(photo);
-
-    // photo is saved. Now we need to save a photo metadata
-    await metadataRepository.save(metadata);
-
-    // done
-    console.log("Metadata is saved, and relation between metadata and photo is created in the database too");
-
-}).catch(error => console.log(error));
-```
- 
-### Inverse side of the relationship
-
-Relations can be unidirectional or bidirectional. 
-Currently, our relation between PhotoMetadata and Photo is unidirectional.
-The owner of the relation is PhotoMetadata, and Photo doesn't know anything about PhotoMetadata. 
-This makes it complicated to access PhotoMetadata from the Photo side. 
-To fix this issue we should add an inverse relation, and make relations between PhotoMetadata and Photo bidirectional. 
-Let's modify our entities:
-
-```typescript
-import {Entity, Column, PrimaryGeneratedColumn, OneToOne, JoinColumn} from "typeorm";
-import {Photo} from "./Photo";
-
-@Entity()
-export class PhotoMetadata {
-
-    /* ... other columns */
-
-    @OneToOne(type => Photo, photo => photo.metadata)
-    @JoinColumn()
-    photo: Photo;
-}
-```   
-
-```typescript
-import {Entity, Column, PrimaryGeneratedColumn, OneToOne} from "typeorm";
-import {PhotoMetadata} from "./PhotoMetadata";
-
-@Entity()
-export class Photo {
-
-    /* ... other columns */
-
-    @OneToOne(type => PhotoMetadata, photoMetadata => photoMetadata.photo)
-    metadata: PhotoMetadata;
-}
-```  
-
-`photo => photo.metadata` is a function that returns the name of the inverse side of the relation. 
-Here we show that the metadata property of the Photo class is where we store PhotoMetadata in the Photo class. 
-Instead of passing a function that returns a property of the photo, you could alternatively simply pass a string to `@OneToOne` decorator, like `"metadata"`. 
-But we used this function-typed approach to make our refactoring easier.
-
-Note that we should use `@JoinColumn` decorator only on one side of a relation. 
-Whichever side you put this decorator on will be the owning side of the relationship. 
-The owning side of a relationship contains a column with a foreign key in the database.
-
-### Loading objects with their relations
-
-Now let's load our photo and its photo metadata in a single query. 
-There are two ways to do it - using `find*` methods or using `QueryBuilder` functionality. 
-Let's use `find*` methods first. 
-`find*` methods allow you to specify an object with the `FindOneOptions` / `FindManyOptions` interface. 
-
-```typescript
-import {createConnection} from "typeorm";
-import {Photo} from "./entity/Photo";
-import {PhotoMetadata} from "./entity/PhotoMetadata";
-
-createConnection(/*...*/).then(async connection => {
-
-    /*...*/
-    let photoRepository = connection.getRepository(Photo);
-    let photos = await photoRepository.find({ relations: ["metadata"] });
-
-}).catch(error => console.log(error));
-```
-        
-Here, photos will contain an array of photos from the database, and each photo will contain its photo metadata.
-Learn more about Find Options in [this documentation](./docs/find-options.md).
-
-Using find options is good and dead simple, but if you need a more complex query, you should use `QueryBuilder` instead.
-`QueryBuilder` allows more complex queries to be used in an elegant way:
-
-```typescript
-import {createConnection} from "typeorm";
-import {Photo} from "./entity/Photo";
-import {PhotoMetadata} from "./entity/PhotoMetadata";
-
-createConnection(/*...*/).then(async connection => {
-
-    /*...*/
-    let photos = await connection
-            .getRepository(Photo)
-            .createQueryBuilder("photo")
-            .innerJoinAndSelect("photo.metadata", "metadata")
-            .getMany();
-
-
-}).catch(error => console.log(error));
-```
-
-`QueryBuilder` allows creation and execution of SQL queries of almost any complexity.
-When you work with `QueryBuilder`, think like you are creating an SQL query.
-In this example, "photo" and "metadata" are aliases applied to selected photos.
-You use aliases to access columns and properties of the selected data.
-
-### Using cascades to automatically save related objects
-
-We can setup cascade options in our relations, in the cases when we want our related object to be saved whenever the other object is saved. 
-Let's change our photo's `@OneToOne` decorator a bit:
-
-```typescript
-export class Photo {
-    /// ... other columns
-
-    @OneToOne(type => PhotoMetadata, metadata => metadata.photo, {
-        cascade: true,
-    })
-    metadata: PhotoMetadata;
-}
-```
-
-Using `cascade` allows us not to separately save photo and separately save metadata objects now.
-Now we can simply save a photo object, and the metadata object will be saved automatically because of cascade options.
-
-```typescript
-createConnection(options).then(async connection => {
-
-    // create photo object
-    let photo = new Photo();
-    photo.name = "Me and Bears";
-    photo.description = "I am near polar bears";
-    photo.filename = "photo-with-bears.jpg";
-    photo.isPublished = true;
-
-    // create photo metadata object
-    let metadata = new PhotoMetadata();
-    metadata.height = 640;
-    metadata.width = 480;
-    metadata.compressed = true;
-    metadata.comment = "cybershoot";
-    metadata.orientation = "portait";
-    
-    photo.metadata = metadata; // this way we connect them
-
-    // get repository
-    let photoRepository = connection.getRepository(Photo);
-
-    // saving a photo also save the metadata
-    await photoRepository.save(photo);
-
-    console.log("Photo is saved, photo metadata is saved too.")
-
-}).catch(error => console.log(error));
-```
-
-### Creating a many-to-one / one-to-many relation
-
-Let's create a many-to-one / one-to-many relation. 
-Let's say a photo has one author, and each author can have many photos. 
-First, let's create an `Author` class:
-
-```typescript
-import {Entity, Column, PrimaryGeneratedColumn, OneToMany, JoinColumn} from "typeorm";
-import {Photo} from "./Photo";
-
-@Entity()
-export class Author {
-
-    @PrimaryGeneratedColumn()
-    id: number;
-
-    @Column()
-    name: string;
-
-    @OneToMany(type => Photo, photo => photo.author) // note: we will create author property in the Photo class below
-    photos: Photo[];
-}
-```
-
-`Author` contains an inverse side of a relation. 
-`OneToMany` is always an inverse side of relation, and it can't exist without `ManyToOne` on the other side of the relation.
-
-Now let's add the owner side of the relation into the Photo entity:
-
-```typescript
-import {Entity, Column, PrimaryGeneratedColumn, ManyToOne} from "typeorm";
-import {PhotoMetadata} from "./PhotoMetadata";
-import {Author} from "./Author";
-
-@Entity()
-export class Photo {
-
-    /* ... other columns */
-
-    @ManyToOne(type => Author, author => author.photos)
-    author: Author;
-}
-```
-
-In many-to-one / one-to-many relation, the owner side is always many-to-one. 
-It means that the class that uses `@ManyToOne` will store the id of the related object.
-
-After you run the application, the ORM will create the `author` table:
-
-
-```shell
-+-------------+--------------+----------------------------+
-|                          author                         |
-+-------------+--------------+----------------------------+
-| id          | int(11)      | PRIMARY KEY AUTO_INCREMENT |
-| name        | varchar(255) |                            |
-+-------------+--------------+----------------------------+
-```
-
-It will also modify the `photo` table, adding a new `author` column and creating a foreign key for it:
-
-```shell
-+-------------+--------------+----------------------------+
-|                         photo                           |
-+-------------+--------------+----------------------------+
-| id          | int(11)      | PRIMARY KEY AUTO_INCREMENT |
-| name        | varchar(255) |                            |
-| description | varchar(255) |                            |
-| filename    | varchar(255) |                            |
-| isPublished | boolean      |                            |
-| authorId    | int(11)      | FOREIGN KEY                |
-+-------------+--------------+----------------------------+
-```
-   
-### Creating a many-to-many relation
-
-Let's create a many-to-one / many-to-many relation. 
-Let's say a photo can be in many albums, and each album can contain many photos. 
-Let's create an `Album` class:
-
-```typescript
-import {Entity, PrimaryGeneratedColumn, Column, ManyToMany, JoinTable} from "typeorm";
-
-@Entity()
-export class Album {
-
-    @PrimaryGeneratedColumn()
-    id: number;
-
-    @Column()
-    name: string;
-
-    @ManyToMany(type => Photo, photo => photo.albums)
-    @JoinTable()
-    photos: Photo[];
-}
-```
-  
-`@JoinTable` is required to specify that this is the owner side of the relationship.
-
-Now let's add the inverse side of our relation to the `Photo` class:
-
-```typescript
-export class Photo {
-    /// ... other columns
-
-    @ManyToMany(type => Album, album => album.photos)
-    albums: Album[];
-}
-```
-
-After you run the application, the ORM will create a **album_photos_photo_albums** *junction table*:
-
-```shell
-+-------------+--------------+----------------------------+
-|                album_photos_photo_albums                |
-+-------------+--------------+----------------------------+
-| album_id    | int(11)      | PRIMARY KEY FOREIGN KEY    |
-| photo_id    | int(11)      | PRIMARY KEY FOREIGN KEY    |
-+-------------+--------------+----------------------------+
-```
-
-Don't forget to register the `Album` class with your connection in the ORM:
-
-```typescript
-const options: CreateConnectionOptions = {
-    // ... other options
-    entities: [Photo, PhotoMetadata, Author, Album]
-};
-```
-        
-Now let's insert albums and photos to our database:
-
-```typescript
-let connection = await createConnection(options);
-
-// create a few albums
-let album1 = new Album();
-album1.name = "Bears";
-await connection.manager.save(album1);
-
-let album2 = new Album();
-album2.name = "Me";
-await connection.manager.save(album2);
-
-// create a few photos
-let photo = new Photo();
-photo.name = "Me and Bears";
-photo.description = "I am near polar bears";
-photo.filename = "photo-with-bears.jpg";
-photo.albums = [album1, album2];
-await connection.manager.save(photo);
-
-// now out photo is saved and albums are attached to it
-// now lets load them:
-const loadedPhoto = await connection
-    .getRepository(Photo)
-    .findOne(1, { relations: ["albums"] });
-```
-
-`loadedPhoto` will be equal to:
-
-```typescript
-{
-    id: 1,
-    name: "Me and Bears",
-    description: "I am near polar bears",
-    filename: "photo-with-bears.jpg",
-    albums: [{
-        id: 1,
-        name: "Bears"
-    }, {
-        id: 2,
-        name: "Me"
-    }]
-}
-```
-
-### Using QueryBuilder
-
-You can use QueryBuilder to build SQL queries of almost any complexity. For example, you can do this:
-
-```typescript
-let photos = await connection
-    .getRepository(Photo)
-    .createQueryBuilder("photo") // first argument is an alias. Alias is what you are selecting - photos. You must specify it.
-    .innerJoinAndSelect("photo.metadata", "metadata")
-    .leftJoinAndSelect("photo.albums", "album")
-    .where("photo.isPublished = true")
-    .andWhere("(photo.name = :photoName OR photo.name = :bearName)")
-    .orderBy("photo.id", "DESC")
-    .skip(5)
-    .take(10)
-    .setParameters({ photoName: "My", bearName: "Mishka" })
-    .getMany();
-```
-
-This query selects all published photos with "My" or "Mishka" names.
-It will select results from position 5 (pagination offset), 
-and will select only 10 results (pagination limit). 
-The selection result will be ordered by id in descending order. 
-The photo's albums will be left-joined and their metadata will be inner joined.
-
-You'll use the query builder in your application a lot. 
-Learn more about QueryBuilder [here](./docs/select-query-builder.md).
-
-## Samples
-
-Take a look at the samples in [sample](https://github.com/typeorm/typeorm/tree/master/sample) for examples of usage.
-
-There are a few repositories which you can clone and start with:
-
-* [Example how to use TypeORM with TypeScript](https://github.com/typeorm/typescript-example)
-* [Example how to use TypeORM with JavaScript](https://github.com/typeorm/javascript-example)
-* [Example how to use TypeORM with JavaScript and Babel](https://github.com/typeorm/babel-example)
-* [Example how to use TypeORM with TypeScript and SystemJS in Browser](https://github.com/typeorm/browser-example)
-* [Example how to use Express and TypeORM](https://github.com/typeorm/typescript-express-example)
-* [Example how to use Koa and TypeORM](https://github.com/typeorm/typescript-koa-example)
-* [Example how to use TypeORM with MongoDB](https://github.com/typeorm/typeorm-typescript-mongo-example)
-* [Example how to use TypeORM in a Cordova/PhoneGap app](https://github.com/typeorm/cordova-example)
-* [Example how to use TypeORM with an Ionic app](https://github.com/typeorm/ionic-example)
-
-## Extensions
-
-There are several extensions that simplify working with TypeORM and integrating it with other modules:
-
-* [TypeORM integration](https://github.com/typeorm/typeorm-typedi-extensions) with [TypeDI](https://github.com/pleerock/typedi)
-* [TypeORM integration](https://github.com/typeorm/typeorm-routing-controllers-extensions) with [routing-controllers](https://github.com/pleerock/routing-controllers)
-* Models generation from existing database - [typeorm-model-generator](https://github.com/Kononnable/typeorm-model-generator)
-
-## Contributing 😰
-
-Learn about contribution [here](https://github.com/typeorm/typeorm/blob/master/CONTRIBUTING.md) and how to setup your development environment [here](https://github.com/typeorm/typeorm/blob/master/DEVELOPER.md).
-
-This project exists thanks to all the people who contribute:
-
-<a href="https://github.com/typeorm/typeorm/graphs/contributors"><img src="https://opencollective.com/typeorm/contributors.svg?width=890" /></a>
-
-
-## Backers 🙏
-
-Thank you to all our backers! If you want to support a project and become a backer [click here.](https://opencollective.com/typeorm#backer)
-
-<a href="https://opencollective.com/typeorm#backers" target="_blank"><img src="https://opencollective.com/typeorm/backers.svg?width=890"></a>
-
-
-## Sponsors 🤑
-
-Support this project by becoming a sponsor. Your logo will show up here with a link to your website. [Become a sponsor](https://opencollective.com/typeorm#sponsor)
-
-<a href="https://opencollective.com/typeorm/sponsor/0/website" target="_blank"><img src="https://opencollective.com/typeorm/sponsor/0/avatar.svg"></a>
-<a href="https://opencollective.com/typeorm/sponsor/1/website" target="_blank"><img src="https://opencollective.com/typeorm/sponsor/1/avatar.svg"></a>
-<a href="https://opencollective.com/typeorm/sponsor/2/website" target="_blank"><img src="https://opencollective.com/typeorm/sponsor/2/avatar.svg"></a>
-<a href="https://opencollective.com/typeorm/sponsor/3/website" target="_blank"><img src="https://opencollective.com/typeorm/sponsor/3/avatar.svg"></a>
-<a href="https://opencollective.com/typeorm/sponsor/4/website" target="_blank"><img src="https://opencollective.com/typeorm/sponsor/4/avatar.svg"></a>
-<a href="https://opencollective.com/typeorm/sponsor/5/website" target="_blank"><img src="https://opencollective.com/typeorm/sponsor/5/avatar.svg"></a>
-<a href="https://opencollective.com/typeorm/sponsor/6/website" target="_blank"><img src="https://opencollective.com/typeorm/sponsor/6/avatar.svg"></a>
-<a href="https://opencollective.com/typeorm/sponsor/7/website" target="_blank"><img src="https://opencollective.com/typeorm/sponsor/7/avatar.svg"></a>
-<a href="https://opencollective.com/typeorm/sponsor/8/website" target="_blank"><img src="https://opencollective.com/typeorm/sponsor/8/avatar.svg"></a>
-<a href="https://opencollective.com/typeorm/sponsor/9/website" target="_blank"><img src="https://opencollective.com/typeorm/sponsor/9/avatar.svg"></a>
-
-
+<div align="center">
+  <a href="https://typeorm.io/">
+    <img src="https://github.com/typeorm/typeorm/raw/master/resources/logo_big.png" width="492" height="228">
+  </a>
+  <br>
+  <br>
+	<a href="https://travis-ci.org/typeorm/typeorm">
+		<img src="https://travis-ci.org/typeorm/typeorm.svg?branch=master">
+	</a>
+	<a href="https://badge.fury.io/js/typeorm">
+		<img src="https://badge.fury.io/js/typeorm.svg">
+	</a>
+	<a href="https://david-dm.org/typeorm/typeorm">
+		<img src="https://david-dm.org/typeorm/typeorm.svg">
+	</a>
+	<a href="https://gitter.im/typeorm/typeorm?utm_source=badge&utm_medium=badge&utm_campaign=pr-badge&utm_content=badge">
+		<img src="https://badges.gitter.im/typeorm/typeorm.svg">
+	</a>
+  <br>
+  <br>
+</div>
+
+TypeORM is an [ORM](https://en.wikipedia.org/wiki/Object-relational_mapping) 
+that can run in NodeJS, Browser, Cordova, PhoneGap and Ionic platforms 
+and can be used with TypeScript and JavaScript (ES5, ES6, ES7).
+Its goal is to always support the latest JavaScript features and provide additional features
+that help you to develop any kind of application that uses databases - from
+small applications with a few tables to large scale enterprise applications
+with multiple databases.
+
+TypeORM supports both Active Record and Data Mapper patterns, 
+unlike all other JavaScript ORMs currently in existance, 
+which means you can write high quality, loosely coupled, scalable,
+maintainable applications the most productive way.
+
+TypeORM is highly influenced by other ORMs, such as [Hibernate](http://hibernate.org/orm/),
+ [Doctrine](http://www.doctrine-project.org/) and [Entity Framework](https://www.asp.net/entity-framework).
+
+Some TypeORM features:
+
+* supports both DataMapper and ActiveRecord (your choice)
+* entities and columns
+* database-specific column types
+* entity manager
+* repositories and custom repositories
+* clean object relational model
+* associations (relations)
+* eager and lazy relations
+* uni-directional, bi-directional and self-referenced relations
+* supports multiple inheritance patterns
+* cascades
+* indices
+* transactions
+* migrations and automatic migrations generation
+* connection pooling
+* replication
+* using multiple database connections
+* working with multiple databases types
+* cross-database and cross-schema queries
+* elegant-syntax, flexible and powerful QueryBuilder
+* left and inner joins
+* proper pagination for queries using joins
+* query caching
+* streaming raw results
+* logging
+* listeners and subscribers (hooks)
+* supports closure table pattern
+* schema declaration in models or separate configuration files
+* connection configuration in json / xml / yml / env formats
+* supports MySQL / MariaDB / Postgres / SQLite / Microsoft SQL Server / Oracle / WebSQL / sql.js
+* supports MongoDB NoSQL database
+* works in NodeJS / Browser / Ionic / Cordova / Electron platforms
+* TypeScript and JavaScript support
+* produced code is performant, flexible, clean and maintainable
+* follows all possible best practices
+* CLI
+
+And more...
+
+With TypeORM your models look like this:
+
+```typescript
+import {Entity, PrimaryGeneratedColumn, Column} from "typeorm";
+
+@Entity()
+export class User {
+
+    @PrimaryGeneratedColumn()
+    id: number;
+
+    @Column()
+    firstName: string;
+
+    @Column()
+    lastName: string;
+
+    @Column()
+    age: number;
+
+}
+```
+
+And your domain logic looks like this:
+
+```typescript
+const user = new User();
+user.firstName = "Timber";
+user.lastName = "Saw";
+user.age = 25;
+await repository.save(user);
+
+const allUsers = await repository.find();
+const firstUser = await repository.findOne(1); // find by id
+const timber = await repository.findOne({ firstName: "Timber", lastName: "Saw" });
+
+await repository.remove(timber);
+```
+
+Alternatively, if you prefer to use the `ActiveRecord` implementation, you can use it as well:
+
+```typescript
+import {Entity, PrimaryGeneratedColumn, Column, BaseEntity} from "typeorm";
+
+@Entity()
+export class User extends BaseEntity {
+
+    @PrimaryGeneratedColumn()
+    id: number;
+
+    @Column()
+    firstName: string;
+
+    @Column()
+    lastName: string;
+
+    @Column()
+    age: number;
+
+}
+```
+
+And your domain logic will look this way:
+
+```typescript
+const user = new User();
+user.firstName = "Timber";
+user.lastName = "Saw";
+user.age = 25;
+await user.save();
+
+const allUsers = await User.find();
+const firstUser = await User.findOne(1);
+const timber = await User.findOne({ firstName: "Timber", lastName: "Saw" });
+
+await timber.remove();
+```
+
+## Installation
+
+
+1. Install the npm package:
+
+    `npm install typeorm --save`
+
+2. You need to install `reflect-metadata` shim:
+
+    `npm install reflect-metadata --save`
+
+    and import it somewhere in the global place of your app (for example in `app.ts`):
+
+    `import "reflect-metadata";`
+
+3. You may need to install node typings:
+
+    `npm install @types/node --save`
+
+4. Install a database driver:
+
+    * for **MySQL** or **MariaDB**
+    
+        `npm install mysql --save` (you can install `mysql2` instead as well)
+    
+    * for **PostgreSQL**
+    
+        `npm install pg --save`
+    
+    * for **SQLite**
+    
+        `npm install sqlite3 --save`
+    
+    * for **Microsoft SQL Server**
+    
+        `npm install mssql --save`
+
+    * for **sql.js**
+    
+        `npm install sql.js --save`
+    
+    * for **Oracle** (experimental)
+    
+        `npm install oracledb --save`
+    
+    Install only *one* of them, depending on which database you use.
+    
+    To make the Oracle driver work, you need to follow the installation instructions from 
+    [their](https://github.com/oracle/node-oracledb) site.
+    Oracle support is experimental at the moment and isn't bug-free.
+    Expect to see more stable Oracle support in the near future.
+
+##### TypeScript configuration
+
+Also, make sure you are using TypeScript compiler version **2.3** or greater, 
+and you have enabled the following settings in `tsconfig.json`:
+
+```json
+"emitDecoratorMetadata": true,
+"experimentalDecorators": true,
+```
+
+You may also need to enable `es6` in the `lib` section of compiler options, or install `es6-shim` from `@types`.
+
+## Quick Start
+
+The quickest way to get started with TypeORM is to use its CLI commands to generate a starter project.
+Quick start works only if you are using TypeORM in a NodeJS application. 
+If you are using other platforms, proceed to the [step-by-step guide](#step-by-step-guide).
+
+First, install TypeORM globally:
+
+```
+npm install typeorm -g
+```
+
+Then go to the directory where you want to create a new project and run the command:
+
+```
+typeorm init --name MyProject --database mysql
+```
+
+Where `name` is the name of your project and `database` is the database you'll use.
+Database can be one of the following values: `mysql`, `mariadb`, `postgres`, `sqlite`, `mssql`, `oracle`,
+`websql`, `mongodb`.
+
+This command will generate a new project in the `MyProject` directory with the following files:
+
+```
+MyProject
+├── src              // place of your TypeScript code
+│   ├── entity       // place where your entities (database models) are stored
+│   │   └── User.ts  // sample entity
+│   ├── migration    // place where your migrations are stored
+│   └── index.ts     // start point of your application
+├── .gitignore       // standard gitignore file
+├── ormconfig.json   // ORM and database connection configuration
+├── package.json     // node module dependencies
+├── README.md        // simple readme file
+└── tsconfig.json    // TypeScript compiler options
+```
+
+> You can also run `typeorm init` on an existing node project, but be careful - it may override some files you already have.
+
+The next step is to install new project dependencies:
+
+```
+cd MyProject
+npm install
+```
+
+While installation is in progress, edit the `ormconfig.json` file and put your own database connection configuration options in there:
+
+```json
+{
+   "type": "mysql",
+   "host": "localhost",
+   "port": 3306,
+   "username": "test",
+   "password": "test",
+   "database": "test",
+   "synchronize": true,
+   "logging": false,
+   "entities": [
+      "src/entity/**/*.ts"
+   ],
+   "migrations": [
+      "src/migration/**/*.ts"
+   ],
+   "subscribers": [
+      "src/subscriber/**/*.ts"
+   ]
+}
+```
+
+Particularly, most of the time you'll only need to configure 
+`host`, `username`, `password`, `database` and maybe `port` options.
+
+Once you finish with configuration and all node modules are installed, you can run your application:
+
+```
+npm start
+```
+
+That's it, your application should successfully run and insert a new user into the database.
+You can continue to work with this project and integrate other modules you need and start 
+creating more entities. 
+
+> You can generate an even more advanced project with express installed by running
+`typeorm init --name MyProject --database mysql --express` command.
+
+## Step-by-Step Guide
+
+What are you expecting from ORM?
+First of all, you are expecting it will create database tables for you
+and find / insert / update / delete your data without the pain of
+having to write lots of hardly maintainable SQL queries.
+This guide will show you how to setup TypeORM from scratch and make it do what you are expecting from an ORM.
+
+### Create a model
+
+Working with a database starts from creating tables. 
+How do you tell TypeORM to create a database table?
+The answer is - through the models. 
+Your models in your app are your database tables.
+
+For example, you have a `Photo` model:
+
+```typescript
+export class Photo {
+    id: number;
+    name: string;
+    description: string;
+    filename: string;
+    views: number;
+}
+```
+
+And you want to store photos in your database.
+To store things in the database, first you need a database table,
+and database tables are created from your models.
+Not all models, but only those you define as *entities*.
+        
+### Create an entity
+
+*Entity* is your model decorated by an `@Entity` decorator.
+A database table will be created for such models.
+You work with entities everywhere with TypeORM.
+You can load/insert/update/remove and perform other operations with them.
+
+Let's make our `Photo` model as an entity:
+
+```typescript
+import {Entity} from "typeorm";
+
+@Entity()
+export class Photo {
+    id: number;
+    name: string;
+    description: string;
+    filename: string;
+    views: number;
+    isPublished: boolean;
+}
+```
+
+Now, a database table will be created for the `Photo` entity and we'll be able to work with it anywhere in our app.
+We have created a database table, however what table can exist without columns?
+Let's create a few columns in our database table.
+        
+### Adding table columns
+
+To add database columns, you simply need to decorate an entity's properties you want to make into a column
+with a `@Column` decorator.
+
+```typescript
+import {Entity, Column} from "typeorm";
+
+@Entity()
+export class Photo {
+
+    @Column()
+    id: number;
+
+    @Column()
+    name: string;
+
+    @Column()
+    description: string;
+
+    @Column()
+    filename: string;
+
+    @Column()
+    views: number;
+
+    @Column()
+    isPublished: boolean;
+}
+```
+
+Now `id`, `name`, `description`, `filename`, `views` and `isPublished` columns will be added to the `photo` table.
+Column types in the database are inferred from the property types you used, e.g.
+`number` will be converted into `integer`, `string` into `varchar`, `boolean` into `bool`, etc.
+But you can use any column type your database supports by implicitly specifying a column type into the `@Column` decorator.
+
+We generated a database table with columns, but there is one thing left.
+Each database table must have a column with a primary key.
+
+### Creating a primary column
+
+Each entity **must** have at least one primary key column.
+This is a requirement and you can't avoid it.
+To make a column a primary key, you need to use `@PrimaryColumn` decorator.
+
+```typescript
+import {Entity, Column, PrimaryColumn} from "typeorm";
+
+@Entity()
+export class Photo {
+
+    @PrimaryColumn()
+    id: number;
+
+    @Column()
+    name: string;
+
+    @Column()
+    description: string;
+
+    @Column()
+    filename: string;
+
+    @Column()
+    views: number;
+
+    @Column()
+    isPublished: boolean;
+}
+```
+   
+### Creating an auto generated column
+
+Now, let's say you want your id column to be auto-generated (this is known as auto-increment / sequence / serial / generated identity column).
+To do that, you need to change the `@PrimaryColumn` decorator to a `@PrimaryGeneratedColumn` decorator:
+
+```typescript
+import {Entity, Column, PrimaryGeneratedColumn} from "typeorm";
+
+@Entity()
+export class Photo {
+
+    @PrimaryGeneratedColumn()
+    id: number;
+
+    @Column()
+    name: string;
+
+    @Column()
+    description: string;
+
+    @Column()
+    filename: string;
+
+    @Column()
+    views: number;
+
+    @Column()
+    isPublished: boolean;
+}
+```
+
+### Column data types
+
+Next, let's fix our data types. By default, string is mapped to a varchar(255)-like type (depending on the database type). 
+Number is mapped to a integer-like type (depending on the database type). 
+We don't want all our columns to be limited varchars or integers. 
+Let's setup correct data types:
+
+```typescript
+import {Entity, Column, PrimaryGeneratedColumn} from "typeorm";
+
+@Entity()
+export class Photo {
+
+    @PrimaryGeneratedColumn()
+    id: number;
+
+    @Column({
+        length: 100
+    })
+    name: string;
+
+    @Column("text")
+    description: string;
+
+    @Column()
+    filename: string;
+
+    @Column("double")
+    views: number;
+
+    @Column()
+    isPublished: boolean;
+}
+```
+
+Column types are database-specific.
+You can set any column type your database supports.
+More information on supported column types can be found [here](./docs/entities.md#column-types).
+
+### Creating a connection to the database
+
+Now, when our entity is created, let's create an `index.ts` (or `app.ts` whatever you call it) file and set up our connection there:
+
+```typescript
+import "reflect-metadata";
+import {createConnection} from "typeorm";
+import {Photo} from "./entity/Photo";
+
+createConnection({
+    type: "mysql",
+    host: "localhost",
+    port: 3306,
+    username: "root",
+    password: "admin",
+    database: "test",
+    entities: [
+        Photo
+    ],
+    synchronize: true,
+    logging: false
+}).then(connection => {
+    // here you can start to work with your entities
+}).catch(error => console.log(error));
+```
+
+We are using MySQL in this example, but you can use any other supported database. 
+To use another database, simply change the `type` in the options to the database type you are using: 
+mysql, mariadb, postgres, sqlite, mssql, oracle,
+websql, cordova or mongodb.
+Also make sure to use your own host, port, username, password and database settings.
+
+We added our Photo entity to the list of entities for this connection. 
+Each entity you are using in your connection must be listed there.
+
+Setting `synchronize` makes sure your entities will be synced with the database, every time you run the application.
+
+### Loading all entities from the directory
+
+Later, when we create more entities we need to add them to the entities in our configuration. 
+This is not very convenient, so instead we can set up the whole directory, from where all entities will be connected and used in our connection:
+
+```typescript
+import {createConnection} from "typeorm";
+
+createConnection({
+    type: "mysql",
+    host: "localhost",
+    port: 3306,
+    username: "root",
+    password: "admin",
+    database: "test",
+    entities: [
+        __dirname + "/entity/*.js"
+    ],
+    synchronize: true,
+}).then(connection => {
+    // here you can start to work with your entities
+}).catch(error => console.log(error));
+```
+
+But be careful with this approach.
+If you are using `ts-node` then you need to specify paths to `.ts` files instead.
+If you are using `outDir` then you'll need to specify paths to `.js` files inside outDir directory.
+If you are using `outDir` and when you remove or rename your entities make sure to clear `outDir` directory
+and re-compile your project again, because when you remove your source `.ts` files their compiled `.js` versions
+aren't removed from output directory and still are loaded by TypeORM because they present in outDir directory.
+
+### Running the application
+
+Now if you run your `index.ts`, a connection with database will be initialized and a database table for your photos will be created.
+
+
+```shell
++-------------+--------------+----------------------------+
+|                         photo                           |
++-------------+--------------+----------------------------+
+| id          | int(11)      | PRIMARY KEY AUTO_INCREMENT |
+| name        | varchar(500) |                            |
+| description | text         |                            |
+| filename    | varchar(255) |                            |
+| views       | int(11)      |                            |
+| isPublished | boolean      |                            |
++-------------+--------------+----------------------------+
+```
+
+### Creating and inserting a photo into the database
+
+Now let's create a new photo to save it in the database:
+
+```typescript
+import {createConnection} from "typeorm";
+
+createConnection(/*...*/).then(connection => {
+
+    let photo = new Photo();
+    photo.name = "Me and Bears";
+    photo.description = "I am near polar bears";
+    photo.filename = "photo-with-bears.jpg";
+    photo.views = 1;
+    photo.isPublished = true;
+
+    return connection.manager
+            .save(photo)
+            .then(photo => {
+                console.log("Photo has been saved. Photo id is", photo.id);
+            });
+
+}).catch(error => console.log(error));
+```
+
+Once your entity is saved it will get a newly generated id.
+`save` method returns an instance of the same object you pass to it.
+It's not a new copy of the object, it modifies its "id" and returns it.
+  
+### Using async/await syntax
+
+Let's take advantage of the latest ES7 features and use async/await syntax instead:
+
+```typescript
+import {createConnection} from "typeorm";
+import {Photo} from "./entity/Photo";
+
+createConnection(/*...*/).then(async connection => {
+
+    let photo = new Photo();
+    photo.name = "Me and Bears";
+    photo.description = "I am near polar bears";
+    photo.filename = "photo-with-bears.jpg";
+    photo.views = 1;
+    photo.isPublished = true;
+
+    await connection.manager.save(photo);
+    console.log("Photo has been saved");
+
+}).catch(error => console.log(error));
+```
+
+### Using Entity Manager
+
+We just created a new photo and saved it in the database. 
+We used `EntityManager` to save it. 
+Using entity manager you can manipulate any entity in your app. 
+For example, let's load our saved entity:
+
+```typescript
+import {createConnection} from "typeorm";
+import {Photo} from "./entity/Photo";
+
+createConnection(/*...*/).then(async connection => {
+
+    /*...*/
+    let savedPhotos = await connection.manager.find(Photo);
+    console.log("All photos from the db: ", savedPhotos);
+
+}).catch(error => console.log(error));
+```
+   
+`savedPhotos` will be an array of Photo objects with the data loaded from the database.
+
+Learn more about EntityManager [here](./docs/working-with-entity-manager.md).
+
+### Using Repositories
+
+Now let's refactor our code and use `Repository` instead of `EntityManager`.
+Each entity has its own repository which handles all operations with its entity. 
+When you deal with entities a lot, Repositories are more convenient to use than EntityManagers:
+
+
+```typescript
+import {createConnection} from "typeorm";
+import {Photo} from "./entity/Photo";
+
+createConnection(/*...*/).then(async connection => {
+
+    let photo = new Photo();
+    photo.name = "Me and Bears";
+    photo.description = "I am near polar bears";
+    photo.filename = "photo-with-bears.jpg";
+    photo.views = 1;
+    photo.isPublished = true;
+
+    let photoRepository = connection.getRepository(Photo);
+
+    await photoRepository.save(photo);
+    console.log("Photo has been saved");
+
+    let savedPhotos = await photoRepository.find();
+    console.log("All photos from the db: ", savedPhotos);
+
+}).catch(error => console.log(error));
+```
+
+Learn more about Repository [here](./docs/working-with-repository.md).
+ 
+### Loading from the database
+
+Let's try more load operations using the Repository:
+
+```typescript
+import {createConnection} from "typeorm";
+import {Photo} from "./entity/Photo";
+
+createConnection(/*...*/).then(async connection => {
+
+    /*...*/
+    let allPhotos = await photoRepository.find();
+    console.log("All photos from the db: ", allPhotos);
+
+    let firstPhoto = await photoRepository.findOne(1);
+    console.log("First photo from the db: ", firstPhoto);
+
+    let meAndBearsPhoto = await photoRepository.findOne({ name: "Me and Bears" });
+    console.log("Me and Bears photo from the db: ", meAndBearsPhoto);
+
+    let allViewedPhotos = await photoRepository.find({ views: 1 });
+    console.log("All viewed photos: ", allViewedPhotos);
+
+    let allPublishedPhotos = await photoRepository.find({ isPublished: true });
+    console.log("All published photos: ", allPublishedPhotos);
+
+    let [allPhotos, photosCount] = await photoRepository.findAndCount();
+    console.log("All photos: ", allPhotos);
+    console.log("Photos count: ", photosCount);
+
+}).catch(error => console.log(error));
+```
+
+### Updating in the database
+
+Now let's load a single photo from the database, update it and save it:
+
+```typescript
+import {createConnection} from "typeorm";
+import {Photo} from "./entity/Photo";
+
+createConnection(/*...*/).then(async connection => {
+
+    /*...*/
+    let photoToUpdate = await photoRepository.findOne(1);
+    photoToUpdate.name = "Me, my friends and polar bears";
+    await photoRepository.save(photoToUpdate);
+
+}).catch(error => console.log(error));
+```
+
+Now photo with `id = 1` will be updated in the database.
+
+### Removing from the database
+
+Now let's remove our photo from the database:
+
+```typescript
+import {createConnection} from "typeorm";
+import {Photo} from "./entity/Photo";
+
+createConnection(/*...*/).then(async connection => {
+
+    /*...*/
+    let photoToRemove = await photoRepository.findOne(1);
+    await photoRepository.remove(photoToRemove);
+
+}).catch(error => console.log(error));
+``` 
+
+Now photo with `id = 1` will be removed from the database.
+
+### Creating a one-to-one relation
+
+Let's create a one-to-one relation with another class. 
+Let's create a new class in `PhotoMetadata.ts`. This PhotoMetadata class is supposed to contain our photo's additional meta-information:
+
+```typescript
+import {Entity, Column, PrimaryGeneratedColumn, OneToOne, JoinColumn} from "typeorm";
+import {Photo} from "./Photo";
+
+@Entity()
+export class PhotoMetadata {
+
+    @PrimaryGeneratedColumn()
+    id: number;
+
+    @Column("int")
+    height: number;
+
+    @Column("int")
+    width: number;
+
+    @Column()
+    orientation: string;
+
+    @Column()
+    compressed: boolean;
+
+    @Column()
+    comment: string;
+
+    @OneToOne(type => Photo)
+    @JoinColumn()
+    photo: Photo;
+}
+```
+     
+Here, we are using a new decorator called `@OneToOne`. It allows us to create a one-to-one relationship between two entities.
+`type => Photo` is a function that returns the class of the entity with which we want to make our relationship.
+We are forced to use a function that returns a class, instead of using the class directly, because of the language specifics.
+We can also write it as `() => Photo`, but we use `type => Photo` as a convention to increase code readability.
+The type variable itself does not contain anything.
+
+We also add a `@JoinColumn` decorator, which indicates that this side of the relationship will own the relationship.
+Relations can be unidirectional or bidirectional. 
+Only one side of relational can be owning. 
+Using `@JoinColumn` decorator is required on the owner side of the relationship.
+
+If you run the app, you'll see a newly generated table, and it will contain a column with a foreign key for the photo relation:
+
+```shell
++-------------+--------------+----------------------------+
+|                     photo_metadata                      |
++-------------+--------------+----------------------------+
+| id          | int(11)      | PRIMARY KEY AUTO_INCREMENT |
+| height      | int(11)      |                            |
+| width       | int(11)      |                            |
+| comment     | varchar(255) |                            |
+| compressed  | boolean      |                            |
+| orientation | varchar(255) |                            |
+| photoId     | int(11)      | FOREIGN KEY                |
++-------------+--------------+----------------------------+
+```
+
+### Save a one-to-one relation
+
+Now let's save a photo, its metadata and attach them to each other.
+
+```typescript
+import {createConnection} from "typeorm";
+import {Photo} from "./entity/Photo";
+import {PhotoMetadata} from "./entity/PhotoMetadata";
+
+createConnection(/*...*/).then(async connection => {
+
+    // create a photo
+    let photo = new Photo();
+    photo.name = "Me and Bears";
+    photo.description = "I am near polar bears";
+    photo.filename = "photo-with-bears.jpg";
+    photo.isPublished = true;
+
+    // create a photo metadata
+    let metadata = new PhotoMetadata();
+    metadata.height = 640;
+    metadata.width = 480;
+    metadata.compressed = true;
+    metadata.comment = "cybershoot";
+    metadata.orientation = "portait";
+    metadata.photo = photo; // this way we connect them
+
+    // get entity repositories
+    let photoRepository = connection.getRepository(Photo);
+    let metadataRepository = connection.getRepository(PhotoMetadata);
+
+    // first we should save a photo
+    await photoRepository.save(photo);
+
+    // photo is saved. Now we need to save a photo metadata
+    await metadataRepository.save(metadata);
+
+    // done
+    console.log("Metadata is saved, and relation between metadata and photo is created in the database too");
+
+}).catch(error => console.log(error));
+```
+ 
+### Inverse side of the relationship
+
+Relations can be unidirectional or bidirectional. 
+Currently, our relation between PhotoMetadata and Photo is unidirectional.
+The owner of the relation is PhotoMetadata, and Photo doesn't know anything about PhotoMetadata. 
+This makes it complicated to access PhotoMetadata from the Photo side. 
+To fix this issue we should add an inverse relation, and make relations between PhotoMetadata and Photo bidirectional. 
+Let's modify our entities:
+
+```typescript
+import {Entity, Column, PrimaryGeneratedColumn, OneToOne, JoinColumn} from "typeorm";
+import {Photo} from "./Photo";
+
+@Entity()
+export class PhotoMetadata {
+
+    /* ... other columns */
+
+    @OneToOne(type => Photo, photo => photo.metadata)
+    @JoinColumn()
+    photo: Photo;
+}
+```   
+
+```typescript
+import {Entity, Column, PrimaryGeneratedColumn, OneToOne} from "typeorm";
+import {PhotoMetadata} from "./PhotoMetadata";
+
+@Entity()
+export class Photo {
+
+    /* ... other columns */
+
+    @OneToOne(type => PhotoMetadata, photoMetadata => photoMetadata.photo)
+    metadata: PhotoMetadata;
+}
+```  
+
+`photo => photo.metadata` is a function that returns the name of the inverse side of the relation. 
+Here we show that the metadata property of the Photo class is where we store PhotoMetadata in the Photo class. 
+Instead of passing a function that returns a property of the photo, you could alternatively simply pass a string to `@OneToOne` decorator, like `"metadata"`. 
+But we used this function-typed approach to make our refactoring easier.
+
+Note that we should use `@JoinColumn` decorator only on one side of a relation. 
+Whichever side you put this decorator on will be the owning side of the relationship. 
+The owning side of a relationship contains a column with a foreign key in the database.
+
+### Loading objects with their relations
+
+Now let's load our photo and its photo metadata in a single query. 
+There are two ways to do it - using `find*` methods or using `QueryBuilder` functionality. 
+Let's use `find*` methods first. 
+`find*` methods allow you to specify an object with the `FindOneOptions` / `FindManyOptions` interface. 
+
+```typescript
+import {createConnection} from "typeorm";
+import {Photo} from "./entity/Photo";
+import {PhotoMetadata} from "./entity/PhotoMetadata";
+
+createConnection(/*...*/).then(async connection => {
+
+    /*...*/
+    let photoRepository = connection.getRepository(Photo);
+    let photos = await photoRepository.find({ relations: ["metadata"] });
+
+}).catch(error => console.log(error));
+```
+        
+Here, photos will contain an array of photos from the database, and each photo will contain its photo metadata.
+Learn more about Find Options in [this documentation](./docs/find-options.md).
+
+Using find options is good and dead simple, but if you need a more complex query, you should use `QueryBuilder` instead.
+`QueryBuilder` allows more complex queries to be used in an elegant way:
+
+```typescript
+import {createConnection} from "typeorm";
+import {Photo} from "./entity/Photo";
+import {PhotoMetadata} from "./entity/PhotoMetadata";
+
+createConnection(/*...*/).then(async connection => {
+
+    /*...*/
+    let photos = await connection
+            .getRepository(Photo)
+            .createQueryBuilder("photo")
+            .innerJoinAndSelect("photo.metadata", "metadata")
+            .getMany();
+
+
+}).catch(error => console.log(error));
+```
+
+`QueryBuilder` allows creation and execution of SQL queries of almost any complexity.
+When you work with `QueryBuilder`, think like you are creating an SQL query.
+In this example, "photo" and "metadata" are aliases applied to selected photos.
+You use aliases to access columns and properties of the selected data.
+
+### Using cascades to automatically save related objects
+
+We can setup cascade options in our relations, in the cases when we want our related object to be saved whenever the other object is saved. 
+Let's change our photo's `@OneToOne` decorator a bit:
+
+```typescript
+export class Photo {
+    /// ... other columns
+
+    @OneToOne(type => PhotoMetadata, metadata => metadata.photo, {
+        cascade: true,
+    })
+    metadata: PhotoMetadata;
+}
+```
+
+Using `cascade` allows us not to separately save photo and separately save metadata objects now.
+Now we can simply save a photo object, and the metadata object will be saved automatically because of cascade options.
+
+```typescript
+createConnection(options).then(async connection => {
+
+    // create photo object
+    let photo = new Photo();
+    photo.name = "Me and Bears";
+    photo.description = "I am near polar bears";
+    photo.filename = "photo-with-bears.jpg";
+    photo.isPublished = true;
+
+    // create photo metadata object
+    let metadata = new PhotoMetadata();
+    metadata.height = 640;
+    metadata.width = 480;
+    metadata.compressed = true;
+    metadata.comment = "cybershoot";
+    metadata.orientation = "portait";
+    
+    photo.metadata = metadata; // this way we connect them
+
+    // get repository
+    let photoRepository = connection.getRepository(Photo);
+
+    // saving a photo also save the metadata
+    await photoRepository.save(photo);
+
+    console.log("Photo is saved, photo metadata is saved too.")
+
+}).catch(error => console.log(error));
+```
+
+### Creating a many-to-one / one-to-many relation
+
+Let's create a many-to-one / one-to-many relation. 
+Let's say a photo has one author, and each author can have many photos. 
+First, let's create an `Author` class:
+
+```typescript
+import {Entity, Column, PrimaryGeneratedColumn, OneToMany, JoinColumn} from "typeorm";
+import {Photo} from "./Photo";
+
+@Entity()
+export class Author {
+
+    @PrimaryGeneratedColumn()
+    id: number;
+
+    @Column()
+    name: string;
+
+    @OneToMany(type => Photo, photo => photo.author) // note: we will create author property in the Photo class below
+    photos: Photo[];
+}
+```
+
+`Author` contains an inverse side of a relation. 
+`OneToMany` is always an inverse side of relation, and it can't exist without `ManyToOne` on the other side of the relation.
+
+Now let's add the owner side of the relation into the Photo entity:
+
+```typescript
+import {Entity, Column, PrimaryGeneratedColumn, ManyToOne} from "typeorm";
+import {PhotoMetadata} from "./PhotoMetadata";
+import {Author} from "./Author";
+
+@Entity()
+export class Photo {
+
+    /* ... other columns */
+
+    @ManyToOne(type => Author, author => author.photos)
+    author: Author;
+}
+```
+
+In many-to-one / one-to-many relation, the owner side is always many-to-one. 
+It means that the class that uses `@ManyToOne` will store the id of the related object.
+
+After you run the application, the ORM will create the `author` table:
+
+
+```shell
++-------------+--------------+----------------------------+
+|                          author                         |
++-------------+--------------+----------------------------+
+| id          | int(11)      | PRIMARY KEY AUTO_INCREMENT |
+| name        | varchar(255) |                            |
++-------------+--------------+----------------------------+
+```
+
+It will also modify the `photo` table, adding a new `author` column and creating a foreign key for it:
+
+```shell
++-------------+--------------+----------------------------+
+|                         photo                           |
++-------------+--------------+----------------------------+
+| id          | int(11)      | PRIMARY KEY AUTO_INCREMENT |
+| name        | varchar(255) |                            |
+| description | varchar(255) |                            |
+| filename    | varchar(255) |                            |
+| isPublished | boolean      |                            |
+| authorId    | int(11)      | FOREIGN KEY                |
++-------------+--------------+----------------------------+
+```
+   
+### Creating a many-to-many relation
+
+Let's create a many-to-one / many-to-many relation. 
+Let's say a photo can be in many albums, and each album can contain many photos. 
+Let's create an `Album` class:
+
+```typescript
+import {Entity, PrimaryGeneratedColumn, Column, ManyToMany, JoinTable} from "typeorm";
+
+@Entity()
+export class Album {
+
+    @PrimaryGeneratedColumn()
+    id: number;
+
+    @Column()
+    name: string;
+
+    @ManyToMany(type => Photo, photo => photo.albums)
+    @JoinTable()
+    photos: Photo[];
+}
+```
+  
+`@JoinTable` is required to specify that this is the owner side of the relationship.
+
+Now let's add the inverse side of our relation to the `Photo` class:
+
+```typescript
+export class Photo {
+    /// ... other columns
+
+    @ManyToMany(type => Album, album => album.photos)
+    albums: Album[];
+}
+```
+
+After you run the application, the ORM will create a **album_photos_photo_albums** *junction table*:
+
+```shell
++-------------+--------------+----------------------------+
+|                album_photos_photo_albums                |
++-------------+--------------+----------------------------+
+| album_id    | int(11)      | PRIMARY KEY FOREIGN KEY    |
+| photo_id    | int(11)      | PRIMARY KEY FOREIGN KEY    |
++-------------+--------------+----------------------------+
+```
+
+Don't forget to register the `Album` class with your connection in the ORM:
+
+```typescript
+const options: CreateConnectionOptions = {
+    // ... other options
+    entities: [Photo, PhotoMetadata, Author, Album]
+};
+```
+        
+Now let's insert albums and photos to our database:
+
+```typescript
+let connection = await createConnection(options);
+
+// create a few albums
+let album1 = new Album();
+album1.name = "Bears";
+await connection.manager.save(album1);
+
+let album2 = new Album();
+album2.name = "Me";
+await connection.manager.save(album2);
+
+// create a few photos
+let photo = new Photo();
+photo.name = "Me and Bears";
+photo.description = "I am near polar bears";
+photo.filename = "photo-with-bears.jpg";
+photo.albums = [album1, album2];
+await connection.manager.save(photo);
+
+// now out photo is saved and albums are attached to it
+// now lets load them:
+const loadedPhoto = await connection
+    .getRepository(Photo)
+    .findOne(1, { relations: ["albums"] });
+```
+
+`loadedPhoto` will be equal to:
+
+```typescript
+{
+    id: 1,
+    name: "Me and Bears",
+    description: "I am near polar bears",
+    filename: "photo-with-bears.jpg",
+    albums: [{
+        id: 1,
+        name: "Bears"
+    }, {
+        id: 2,
+        name: "Me"
+    }]
+}
+```
+
+### Using QueryBuilder
+
+You can use QueryBuilder to build SQL queries of almost any complexity. For example, you can do this:
+
+```typescript
+let photos = await connection
+    .getRepository(Photo)
+    .createQueryBuilder("photo") // first argument is an alias. Alias is what you are selecting - photos. You must specify it.
+    .innerJoinAndSelect("photo.metadata", "metadata")
+    .leftJoinAndSelect("photo.albums", "album")
+    .where("photo.isPublished = true")
+    .andWhere("(photo.name = :photoName OR photo.name = :bearName)")
+    .orderBy("photo.id", "DESC")
+    .skip(5)
+    .take(10)
+    .setParameters({ photoName: "My", bearName: "Mishka" })
+    .getMany();
+```
+
+This query selects all published photos with "My" or "Mishka" names.
+It will select results from position 5 (pagination offset), 
+and will select only 10 results (pagination limit). 
+The selection result will be ordered by id in descending order. 
+The photo's albums will be left-joined and their metadata will be inner joined.
+
+You'll use the query builder in your application a lot. 
+Learn more about QueryBuilder [here](./docs/select-query-builder.md).
+
+## Samples
+
+Take a look at the samples in [sample](https://github.com/typeorm/typeorm/tree/master/sample) for examples of usage.
+
+There are a few repositories which you can clone and start with:
+
+* [Example how to use TypeORM with TypeScript](https://github.com/typeorm/typescript-example)
+* [Example how to use TypeORM with JavaScript](https://github.com/typeorm/javascript-example)
+* [Example how to use TypeORM with JavaScript and Babel](https://github.com/typeorm/babel-example)
+* [Example how to use TypeORM with TypeScript and SystemJS in Browser](https://github.com/typeorm/browser-example)
+* [Example how to use Express and TypeORM](https://github.com/typeorm/typescript-express-example)
+* [Example how to use Koa and TypeORM](https://github.com/typeorm/typescript-koa-example)
+* [Example how to use TypeORM with MongoDB](https://github.com/typeorm/typeorm-typescript-mongo-example)
+* [Example how to use TypeORM in a Cordova/PhoneGap app](https://github.com/typeorm/cordova-example)
+* [Example how to use TypeORM with an Ionic app](https://github.com/typeorm/ionic-example)
+
+## Extensions
+
+There are several extensions that simplify working with TypeORM and integrating it with other modules:
+
+* [TypeORM integration](https://github.com/typeorm/typeorm-typedi-extensions) with [TypeDI](https://github.com/pleerock/typedi)
+* [TypeORM integration](https://github.com/typeorm/typeorm-routing-controllers-extensions) with [routing-controllers](https://github.com/pleerock/routing-controllers)
+* Models generation from existing database - [typeorm-model-generator](https://github.com/Kononnable/typeorm-model-generator)
+
+## Contributing 😰
+
+Learn about contribution [here](https://github.com/typeorm/typeorm/blob/master/CONTRIBUTING.md) and how to setup your development environment [here](https://github.com/typeorm/typeorm/blob/master/DEVELOPER.md).
+
+This project exists thanks to all the people who contribute:
+
+<a href="https://github.com/typeorm/typeorm/graphs/contributors"><img src="https://opencollective.com/typeorm/contributors.svg?width=890" /></a>
+
+
+## Backers 🙏
+
+Thank you to all our backers! If you want to support a project and become a backer [click here.](https://opencollective.com/typeorm#backer)
+
+<a href="https://opencollective.com/typeorm#backers" target="_blank"><img src="https://opencollective.com/typeorm/backers.svg?width=890"></a>
+
+
+## Sponsors 🤑
+
+Support this project by becoming a sponsor. Your logo will show up here with a link to your website. [Become a sponsor](https://opencollective.com/typeorm#sponsor)
+
+<a href="https://opencollective.com/typeorm/sponsor/0/website" target="_blank"><img src="https://opencollective.com/typeorm/sponsor/0/avatar.svg"></a>
+<a href="https://opencollective.com/typeorm/sponsor/1/website" target="_blank"><img src="https://opencollective.com/typeorm/sponsor/1/avatar.svg"></a>
+<a href="https://opencollective.com/typeorm/sponsor/2/website" target="_blank"><img src="https://opencollective.com/typeorm/sponsor/2/avatar.svg"></a>
+<a href="https://opencollective.com/typeorm/sponsor/3/website" target="_blank"><img src="https://opencollective.com/typeorm/sponsor/3/avatar.svg"></a>
+<a href="https://opencollective.com/typeorm/sponsor/4/website" target="_blank"><img src="https://opencollective.com/typeorm/sponsor/4/avatar.svg"></a>
+<a href="https://opencollective.com/typeorm/sponsor/5/website" target="_blank"><img src="https://opencollective.com/typeorm/sponsor/5/avatar.svg"></a>
+<a href="https://opencollective.com/typeorm/sponsor/6/website" target="_blank"><img src="https://opencollective.com/typeorm/sponsor/6/avatar.svg"></a>
+<a href="https://opencollective.com/typeorm/sponsor/7/website" target="_blank"><img src="https://opencollective.com/typeorm/sponsor/7/avatar.svg"></a>
+<a href="https://opencollective.com/typeorm/sponsor/8/website" target="_blank"><img src="https://opencollective.com/typeorm/sponsor/8/avatar.svg"></a>
+<a href="https://opencollective.com/typeorm/sponsor/9/website" target="_blank"><img src="https://opencollective.com/typeorm/sponsor/9/avatar.svg"></a>
+
+