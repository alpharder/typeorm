# Find 选项

  * [基础选项](#基础选项)
  * [进阶选项](#进阶选项)

## 基础选项

所有存储库和管理器`find`方法都接受可用于查询所需数据的特殊选项，而无需使用`QueryBuilder`：

-   `select` - 表示必须选择对象的哪些属性

```typescript
userRepository.find({ select: ["firstName", "lastName"] });
```

-   `relations` - 关系需要加载主体。 也可以加载子关系（join 和 leftJoinAndSelect 的简写）

```typescript
userRepository.find({ relations: ["profile", "photos", "videos"] });
userRepository.find({ relations: ["profile", "photos", "videos", "videos.video_attributes"] });
```

-   `join` - 需要为实体执行联接，扩展版对的"relations"。

```typescript
userRepository.find({
    join: {
        alias: "user",
        leftJoinAndSelect: {
            profile: "user.profile",
            photo: "user.photos",
            video: "user.videos"
        }
    }
});
```

-   `where` -查询实体的简单条件。

```typescript
userRepository.find({ where: { firstName: "Timber", lastName: "Saw" } });
```

查询嵌入实体列应该根据定义它的层次结构来完成。 例：

```typescript
userRepository.find({ where: { name: { first: "Timber", last: "Saw" } } });
```

使用 OR 运算符查询：

```typescript
userRepository.find({
    where: [{ firstName: "Timber", lastName: "Saw" }, { firstName: "Stan", lastName: "Lee" }]
});
```

将执行以下查询：

```sql
SELECT * FROM "user" WHERE ("firstName" = 'Timber' AND "lastName" = 'Saw') OR ("firstName" = 'Stan' AND "lastName" = 'Lee')
```

-   `order` - 选择排序

```typescript
userRepository.find({
    order: {
        name: "ASC",
        id: "DESC"
    }
});
```

返回多个实体的`find`方法（`find`，`findAndCount`，`findByIds`），同时也接受以下选项：

-   `skip` - 偏移（分页）

```typescript
userRepository.find({
    skip: 5
});
```

-   `take` - limit (分页) - 得到的最大实体数。

```typescript
userRepository.find({
    take: 10
});
```

\*\* 如果你正在使用带有 MSSQL 的 typeorm，并且想要使用`take`或`limit`，你必须正确使用 order，否则将会收到以下错误：`'FETCH语句中NEXT选项的使用无效。'`

```typescript
userRepository.find({
    order: {
        columnName: "ASC"
    },
    skip: 0,
    take: 10
});
```

-   `cache` - 启用或禁用查询结果缓存。 有关更多信息和选项，请参见[caching](caching.md)。

```typescript
userRepository.find({
    cache: true
});
```

* `lock` - 启用锁查询。 只能在`findOne`方法中使用。 `lock`是一个对象，可以定义为：
```ts
{ mode: "optimistic", version: number|Date }
```
或者
```ts
<<<<<<< HEAD
{ mode: "pessimistic_read"|"pessimistic_write" }
=======
{ mode: "pessimistic_read"|"pessimistic_write"|"dirty_read" }
>>>>>>> 0419d771
```

例如:

```typescript
userRepository.findOne(1, {
    lock: { mode: "optimistic", version: 1 }
})
```

find 选项的完整示例：

```typescript
userRepository.find({
    select: ["firstName", "lastName"],
    relations: ["profile", "photos", "videos"],
    where: {
        firstName: "Timber",
        lastName: "Saw"
    },
    order: {
        name: "ASC",
        id: "DESC"
    },
    skip: 5,
    take: 10,
    cache: true
});
```

## 进阶选项

TypeORM 提供了许多内置运算符，可用于创建更复杂的查询：

-   `Not`

```ts
import { Not } from "typeorm";

const loadedPosts = await connection.getRepository(Post).find({
    title: Not("About #1")
});
```

将执行以下查询：

```sql
SELECT * FROM "post" WHERE "title" != 'About #1'
```

-   `LessThan`

```ts
import { LessThan } from "typeorm";

const loadedPosts = await connection.getRepository(Post).find({
    likes: LessThan(10)
});
```

将执行以下查询：

```sql
SELECT * FROM "post" WHERE "likes" < 10
```

-   `LessThanOrEqual`

```ts
import { LessThanOrEqual } from "typeorm";
const loadedPosts = await connection.getRepository(Post).find({
    likes: LessThanOrEqual(10)
});
```

将执行以下查询：

```sql
SELECT * FROM "post" WHERE "likes" <= 10
```

-   `MoreThan`

```ts
import { MoreThan } from "typeorm";

const loadedPosts = await connection.getRepository(Post).find({
    likes: MoreThan(10)
});
```

将执行以下查询：

```sql
SELECT * FROM "post" WHERE "likes" > 10
```

-   `MoreThanOrEqual`

```ts
import { MoreThanOrEqual } from "typeorm";
const loadedPosts = await connection.getRepository(Post).find({
    likes: MoreThanOrEqual(10)
});
```

将执行以下查询：

```sql
SELECT * FROM "post" WHERE "likes" >= 10
```

-   `Equal`

```ts
import { Equal } from "typeorm";

const loadedPosts = await connection.getRepository(Post).find({
    title: Equal("About #2")
});
```

将执行以下查询：

```sql
SELECT * FROM "post" WHERE "title" = 'About #2'
```

-   `Like`

```ts
import { Like } from "typeorm";

const loadedPosts = await connection.getRepository(Post).find({
    title: Like("%out #%")
});
```

将执行以下查询：

```sql
SELECT * FROM "post" WHERE "title" LIKE '%out #%'
```

-   `Between`

```ts
import { Between } from "typeorm";

const loadedPosts = await connection.getRepository(Post).find({
    likes: Between(1, 10)
});
```

将执行以下查询：

```sql
SELECT * FROM "post" WHERE "likes" BETWEEN 1 AND 10
```

-   `In`

```ts
import { In } from "typeorm";

const loadedPosts = await connection.getRepository(Post).find({
    title: In(["About #2", "About #3"])
});
```

将执行以下查询：

```sql
SELECT * FROM "post" WHERE "title" IN ('About #2','About #3')
```

-   `Any`

```ts
import { Any } from "typeorm";

const loadedPosts = await connection.getRepository(Post).find({
    title: Any(["About #2", "About #3"])
});
```

将执行以下查询： (Postgres notation):

```sql
SELECT * FROM "post" WHERE "title" = ANY(['About #2','About #3'])
```

-   `IsNull`

```ts
import { IsNull } from "typeorm";

const loadedPosts = await connection.getRepository(Post).find({
    title: IsNull()
});
```

将执行以下查询：

```sql
SELECT * FROM "post" WHERE "title" IS NULL
```

-   `Raw`

```ts
import { Raw } from "typeorm";

const loadedPosts = await connection.getRepository(Post).find({
    likes: Raw("1 + likes = 4")
});
```

将执行以下查询：

```sql
SELECT * FROM "post" WHERE 1 + "likes" = 4
```

> 注意：注意`Raw`操作符。 它应该从提供的表达式执行纯 SQL，而不能包含用户输入，否则将导致 SQL 注入。

你还可以将这些运算符与`Not`运算符组合使用：

```ts
import { Not, MoreThan, Equal } from "typeorm";

const loadedPosts = await connection.getRepository(Post).find({
    likes: Not(MoreThan(10)),
    title: Not(Equal("About #2"))
});
```

将执行以下查询：

```sql
SELECT * FROM "post" WHERE NOT("likes" > 10) AND NOT("title" = 'About #2')
```<|MERGE_RESOLUTION|>--- conflicted
+++ resolved
@@ -116,11 +116,7 @@
 ```
 或者
 ```ts
-<<<<<<< HEAD
-{ mode: "pessimistic_read"|"pessimistic_write" }
-=======
 { mode: "pessimistic_read"|"pessimistic_write"|"dirty_read" }
->>>>>>> 0419d771
 ```
 
 例如:
